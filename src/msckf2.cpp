
#include <glog/logging.h>
#include <okvis/msckf2.hpp>
#include <okvis/ceres/PoseParameterBlock.hpp>
#include <okvis/ceres/PoseError.hpp>
#include <okvis/ceres/RelativePoseError.hpp>
#include <okvis/ceres/SpeedAndBiasError.hpp>
#include <okvis/IdProvider.hpp>
#include <okvis/MultiFrame.hpp>
#include <okvis/assert_macros.hpp>

#include <okvis/triangulate.h>
#include <okvis/triangulateFast.hpp>

#include <okvis/ceres/CameraIntrinsicParamBlock.hpp>
#include <okvis/ceres/CameraDistortionParamBlock.hpp>
#include <okvis/ceres/CameraTimeParamBlock.hpp>
#include <okvis/ceres/ShapeMatrixParamBlock.hpp>

#include <okvis/IMUOdometry.h>
//the following 3 lines are only for testing
#include "vio/rand_sampler.h"
#include "vio/IMUErrorModel.h"
#include <okvis/timing/Timer.hpp>
#include "vio/eigen_utils.h"

DECLARE_bool(use_mahalanobis);

/// \brief okvis Main namespace of this package.
namespace okvis {
<<<<<<< HEAD
=======
#define USE_MAHALANOBIS //use malalanobis gating test in optimize or a simple projection distance threshold in computing jacobians
// undef USE_MAHALANOBIS in simulation as it may prune many valid correspondences, otherwise define it
>>>>>>> 9896b7ef
const double maxProjTolerance = 7; // maximum tolerable discrepancy between predicted and measured point coordinates in image in pixel

#undef USE_AIDP//use anchored inverse depth parameterization for a feature point

#undef USE_RK4 //use 4th order runge-kutta for integrating IMU data and compute Jacobians,

#undef USE_IEKF //use iterated EKF in optimization, empirically IEKF cost at least twice as much time as EKF,
// and its accuracy in case of inprecise tracked features with real data is worse than EKF
// Constructor if a ceres map is already available.
MSCKF2::MSCKF2(
        std::shared_ptr<okvis::ceres::Map> mapPtr, const double readoutTime)
    : HybridFilter(mapPtr, readoutTime)
{
}

// The default constructor.
MSCKF2::MSCKF2(const double readoutTime)
    : HybridFilter(readoutTime)
{
}

MSCKF2::~MSCKF2()
{
}
// TODO(jhuai): merge with the superclass implementation
bool MSCKF2::addStates(
        okvis::MultiFramePtr multiFrame,
        const okvis::ImuMeasurementDeque & imuMeasurements,
        bool asKeyframe)
{
    // note: this is before matching...
    okvis::kinematics::Transformation T_WS;
    okvis::SpeedAndBiases speedAndBias;
    okvis::Duration tdEstimate;
    okvis::Time correctedStateTime; //time of current multiFrame corrected with current td estimate

    Eigen::Matrix<double, 27, 1> vTgTsTa;
    addStatesTimer.start();
    if (statesMap_.empty()) {
        // in case this is the first frame ever, let's initialize the pose:
        tdEstimate.fromSec(imuParametersVec_.at(0).td0);
        correctedStateTime = multiFrame->timestamp() + tdEstimate;

        if(mbUseExternalInitialPose)
            T_WS = okvis::kinematics::Transformation(pvstd_.p_WS, pvstd_.q_WS);
        else{
            bool success0 = initPoseFromImu(imuMeasurements, T_WS);
            OKVIS_ASSERT_TRUE_DBG(Exception, success0,
                                  "pose could not be initialized from imu measurements.");
            if (!success0)
                return false;
            pvstd_.updatePose(T_WS, correctedStateTime);
        }

        speedAndBias.setZero();
        speedAndBias.head<3>() = pvstd_.v_WS;
        speedAndBias.segment<3>(3) = imuParametersVec_.at(0).g0;
        speedAndBias.segment<3>(6) = imuParametersVec_.at(0).a0;

        vTgTsTa.head<9>()= imuParametersVec_.at(0).Tg0;
        vTgTsTa.segment<9>(9)= imuParametersVec_.at(0).Ts0;
        vTgTsTa.tail<9>()= imuParametersVec_.at(0).Ta0;

    } else {
        // get the previous states
        uint64_t T_WS_id = statesMap_.rbegin()->second.id;
        uint64_t speedAndBias_id = statesMap_.rbegin()->second.sensors.at(SensorStates::Imu)
                .at(0).at(ImuSensorStates::SpeedAndBias).id;
        OKVIS_ASSERT_TRUE_DBG(Exception, mapPtr_->parameterBlockExists(T_WS_id),
                              "this is an okvis bug. previous pose does not exist.");
        T_WS = std::static_pointer_cast<ceres::PoseParameterBlock>(
                    mapPtr_->parameterBlockPtr(T_WS_id))->estimate();

        speedAndBias =
                std::static_pointer_cast<ceres::SpeedAndBiasParameterBlock>(
                    mapPtr_->parameterBlockPtr(speedAndBias_id))->estimate();

        uint64_t td_id = statesMap_.rbegin()->second.sensors.at(SensorStates::Camera)
                .at(0).at(CameraSensorStates::TD).id; //one camera assumption
        tdEstimate = okvis::Duration(std::static_pointer_cast<ceres::CameraTimeParamBlock>(
                                         mapPtr_->parameterBlockPtr(td_id))->estimate());
        correctedStateTime = multiFrame->timestamp() + tdEstimate;

        uint64_t shapeMatrix_id = statesMap_.rbegin()->second.sensors.at(SensorStates::Imu)
                .at(0).at(ImuSensorStates::TG).id;
        vTgTsTa.head<9>() = std::static_pointer_cast<ceres::ShapeMatrixParamBlock>(
                    mapPtr_->parameterBlockPtr(shapeMatrix_id))->estimate();

        shapeMatrix_id = statesMap_.rbegin()->second.sensors.at(SensorStates::Imu)
                .at(0).at(ImuSensorStates::TS).id;
        vTgTsTa.segment<9>(9) = std::static_pointer_cast<ceres::ShapeMatrixParamBlock>(
                    mapPtr_->parameterBlockPtr(shapeMatrix_id))->estimate();

        shapeMatrix_id = statesMap_.rbegin()->second.sensors.at(SensorStates::Imu)
                .at(0).at(ImuSensorStates::TA).id;
        vTgTsTa.tail<9>() = std::static_pointer_cast<ceres::ShapeMatrixParamBlock>(
                    mapPtr_->parameterBlockPtr(shapeMatrix_id))->estimate();

        // propagate pose, speedAndBias, and covariance
        okvis::Time startTime = statesMap_.rbegin()->second.timestamp;
        Eigen::Matrix<double, ceres::ode::OdoErrorStateDim, ceres::ode::OdoErrorStateDim> Pkm1 =
                covariance_.topLeftCorner<ceres::ode::OdoErrorStateDim, ceres::ode::OdoErrorStateDim>();
        Eigen::Matrix<double, ceres::ode::OdoErrorStateDim, ceres::ode::OdoErrorStateDim> F_tot;

#ifdef USE_FIRST_ESTIMATE
        /// use latest estimate to propagate pose, speed and bias, and first estimate to propagate covariance and Jacobian
        Eigen::Matrix<double,6,1> lP= statesMap_.rbegin()->second.linearizationPoint;      
        Eigen::Vector3d tempV_WS = speedAndBias.head<3>();
        IMUErrorModel<double> tempIEM(speedAndBias.tail<6>(), vTgTsTa);
        int numUsedImuMeasurements = IMUOdometry::propagation(imuMeasurements, imuParametersVec_.at(0), T_WS, tempV_WS,
                                                              tempIEM, startTime, correctedStateTime, &Pkm1, &F_tot, &lP);
        speedAndBias.head<3>() = tempV_WS;
#else
        /// use latest estimate to propagate pose, speed and bias, and covariance
#ifdef USE_RK4
        // method 1 RK4 a little bit more accurate but 4 times slower
        F_tot.setIdentity();
        int numUsedImuMeasurements = IMUOdometry::propagation_RungeKutta(imuMeasurements, imuParametersVec_.at(0),
                                                                        T_WS,speedAndBias, vTgTsTa, startTime,
                                                                        correctedStateTime, &Pkm1, &F_tot);
#else
        //method 2, i.e., adapt the imuError::propagation function of okvis by the msckf2 derivation in Michael Andrew Shelley
        Eigen::Vector3d tempV_WS = speedAndBias.head<3>();
        IMUErrorModel<double> tempIEM(speedAndBias.tail<6>(), vTgTsTa);
        int numUsedImuMeasurements = IMUOdometry::propagation(imuMeasurements, imuParametersVec_.at(0), T_WS, tempV_WS,
                                                              tempIEM, startTime, correctedStateTime, &Pkm1, &F_tot);
        speedAndBias.head<3>() = tempV_WS;
#endif

#endif

        covariance_.topLeftCorner(ceres::ode::OdoErrorStateDim, ceres::ode::OdoErrorStateDim) = Pkm1;
        covariance_.block(0, ceres::ode::OdoErrorStateDim, ceres::ode::OdoErrorStateDim,
                                                             covDim_ - ceres::ode::OdoErrorStateDim) =
        F_tot* covariance_.block(0, ceres::ode::OdoErrorStateDim, ceres::ode::OdoErrorStateDim,
                                                     covDim_ - ceres::ode::OdoErrorStateDim);
        covariance_.block(ceres::ode::OdoErrorStateDim, 0,  covDim_ - ceres::ode::OdoErrorStateDim,
                          ceres::ode::OdoErrorStateDim) =
               covariance_.block(ceres::ode::OdoErrorStateDim, 0,  covDim_ - ceres::ode::OdoErrorStateDim,
                       ceres::ode::OdoErrorStateDim)*F_tot.transpose();

        if(numUsedImuMeasurements<2)
        {
            std::cout<< "numUsedImuMeasurements="<< numUsedImuMeasurements <<" correctedStateTime "<<correctedStateTime<<
                        " lastFrameTimestamp "<<startTime<<" tdEstimate "<<tdEstimate<<std::endl;
//            OKVIS_ASSERT_TRUE(Exception, numUsedImuMeasurements > 1,
//                              "propagation failed");
        }
    }

    // create a states object:
    States states(asKeyframe, multiFrame->id(), correctedStateTime, tdEstimate);

    // check if id was used before
    OKVIS_ASSERT_TRUE_DBG(Exception,
                          statesMap_.find(states.id)==statesMap_.end(),
                          "pose ID" <<states.id<<" was used before!");

    // create global states
    std::shared_ptr<okvis::ceres::PoseParameterBlock> poseParameterBlock(
                new okvis::ceres::PoseParameterBlock(T_WS, states.id,correctedStateTime));
    states.global.at(GlobalStates::T_WS).exists = true;
    states.global.at(GlobalStates::T_WS).id = states.id;
    //set first estimates
    states.linearizationPoint<< T_WS.r(), speedAndBias.head<3>();

    if(statesMap_.empty())
    {
        referencePoseId_ = states.id; // set this as reference pose
    }
    mapPtr_->addParameterBlock(poseParameterBlock,ceres::Map::Pose6d);

    // add to buffer
    statesMap_.insert(std::pair<uint64_t, States>(states.id, states));
//    std::cout<<"Added STATE OF ID "<<states.id<< std::endl;
    multiFramePtrMap_.insert(std::pair<uint64_t, okvis::MultiFramePtr>(states.id, multiFrame));

    // the following will point to the last states:
    std::map<uint64_t, States>::reverse_iterator lastElementIterator = statesMap_.rbegin();
    lastElementIterator++;

    OKVIS_ASSERT_EQ_DBG(Exception, extrinsicsEstimationParametersVec_.size(), 1,
                        "Only one camera is supported.");
    OKVIS_ASSERT_EQ_DBG(Exception, imuParametersVec_.size(), 1,
                        "Only one IMU is supported.");
    // initialize new sensor states
    // cameras:
    for (size_t i = 0; i < extrinsicsEstimationParametersVec_.size(); ++i) {

        SpecificSensorStatesContainer cameraInfos(5);
        cameraInfos.at(CameraSensorStates::T_SCi).exists=true;
        cameraInfos.at(CameraSensorStates::Intrinsic).exists=true;
        cameraInfos.at(CameraSensorStates::Distortion).exists=true;
        cameraInfos.at(CameraSensorStates::TD).exists=true;
        cameraInfos.at(CameraSensorStates::TR).exists=true;
        // In MSCKF, use the same block for those parameters that are assumed constant and updated in the filter
        if(statesMap_.size() > 1){
            // use the same block...
            cameraInfos.at(CameraSensorStates::T_SCi).id =
                    lastElementIterator->second.sensors.at(SensorStates::Camera).at(i).at(CameraSensorStates::T_SCi).id;
            cameraInfos.at(CameraSensorStates::Intrinsic).id =
                    lastElementIterator->second.sensors.at(SensorStates::Camera).at(i).at(CameraSensorStates::Intrinsic).id;
            cameraInfos.at(CameraSensorStates::Distortion).id =
                    lastElementIterator->second.sensors.at(SensorStates::Camera).at(i).at(CameraSensorStates::Distortion).id;
            cameraInfos.at(CameraSensorStates::TD).id =
                    lastElementIterator->second.sensors.at(SensorStates::Camera).at(i).at(CameraSensorStates::TD).id;
            cameraInfos.at(CameraSensorStates::TR).id =
                    lastElementIterator->second.sensors.at(SensorStates::Camera).at(i).at(CameraSensorStates::TR).id;

        } else {
            const okvis::kinematics::Transformation T_SC = *multiFrame->T_SC(i);
            uint64_t id = IdProvider::instance().newId();
            std::shared_ptr<okvis::ceres::PoseParameterBlock> extrinsicsParameterBlockPtr(
                        new okvis::ceres::PoseParameterBlock(T_SC, id, correctedStateTime));
            mapPtr_->addParameterBlock(extrinsicsParameterBlockPtr,ceres::Map::Pose6d);
            cameraInfos.at(CameraSensorStates::T_SCi).id = id;

            Eigen::VectorXd allIntrinsics;
            multiFrame->GetCameraSystem().cameraGeometry(i)->getIntrinsics(allIntrinsics);
            id = IdProvider::instance().newId();
            std::shared_ptr<okvis::ceres::CameraIntrinsicParamBlock> intrinsicParamBlockPtr(
                        new okvis::ceres::CameraIntrinsicParamBlock(allIntrinsics.head<4>(), id,
                                                                    correctedStateTime));
            mapPtr_->addParameterBlock(intrinsicParamBlockPtr,ceres::Map::Parameterization::Trivial);
            cameraInfos.at(CameraSensorStates::Intrinsic).id = id;

            id = IdProvider::instance().newId();
            std::shared_ptr<okvis::ceres::CameraDistortionParamBlock> distortionParamBlockPtr(
                        new okvis::ceres::CameraDistortionParamBlock(allIntrinsics.tail<okvis::ceres::nDistortionDim>(),
                                                                     id, correctedStateTime));
            mapPtr_->addParameterBlock(distortionParamBlockPtr,ceres::Map::Parameterization::Trivial);
            cameraInfos.at(CameraSensorStates::Distortion).id = id;

            id = IdProvider::instance().newId();
            std::shared_ptr<okvis::ceres::CameraTimeParamBlock> tdParamBlockPtr(
                        new okvis::ceres::CameraTimeParamBlock( tdEstimate.toSec(), id,
                                                                correctedStateTime));
            mapPtr_->addParameterBlock(tdParamBlockPtr,ceres::Map::Parameterization::Trivial);
            cameraInfos.at(CameraSensorStates::TD).id = id;

            id = IdProvider::instance().newId();
            std::shared_ptr<okvis::ceres::CameraTimeParamBlock> trParamBlockPtr(
                        new okvis::ceres::CameraTimeParamBlock(imageReadoutTime, id,
                                                               correctedStateTime));
            mapPtr_->addParameterBlock(trParamBlockPtr,ceres::Map::Parameterization::Trivial);
            cameraInfos.at(CameraSensorStates::TR).id = id;
        }
        // update the info in both copies of states
        statesMap_.rbegin()->second.sensors.at(SensorStates::Camera).push_back(cameraInfos);
        states.sensors.at(SensorStates::Camera).push_back(cameraInfos);
    }

    // IMU states are automatically propagated.
    for (size_t i=0; i<imuParametersVec_.size(); ++i){
        SpecificSensorStatesContainer imuInfo(4);
        imuInfo.at(ImuSensorStates::SpeedAndBias).exists = true;

        uint64_t id = IdProvider::instance().newId();
        std::shared_ptr<okvis::ceres::SpeedAndBiasParameterBlock> speedAndBiasParameterBlock(
                    new okvis::ceres::SpeedAndBiasParameterBlock(speedAndBias, id,correctedStateTime));

        mapPtr_->addParameterBlock(speedAndBiasParameterBlock);
        imuInfo.at(ImuSensorStates::SpeedAndBias).id = id;

        imuInfo.at(ImuSensorStates::TG).exists = true;
        imuInfo.at(ImuSensorStates::TS).exists = true;
        imuInfo.at(ImuSensorStates::TA).exists = true;
        // In MSCKF, use the same block for those parameters that are assumed constant and updated in the filter
        if(statesMap_.size() > 1){
            // use the same block...
            imuInfo.at(ImuSensorStates::TG).id =
                    lastElementIterator->second.sensors.at(SensorStates::Imu).at(i).at(ImuSensorStates::TG).id;
            imuInfo.at(ImuSensorStates::TS).id =
                    lastElementIterator->second.sensors.at(SensorStates::Imu).at(i).at(ImuSensorStates::TS).id;
            imuInfo.at(ImuSensorStates::TA).id =
                    lastElementIterator->second.sensors.at(SensorStates::Imu).at(i).at(ImuSensorStates::TA).id;
        }
        else
        {
            Eigen::Matrix<double,9,1> TG= vTgTsTa.head<9>();
            uint64_t id = IdProvider::instance().newId();
            std::shared_ptr<ceres::ShapeMatrixParamBlock> tgBlockPtr(
                        new ceres::ShapeMatrixParamBlock(TG, id, correctedStateTime));
            mapPtr_->addParameterBlock(tgBlockPtr,ceres::Map::Trivial);
            imuInfo.at(ImuSensorStates::TG).id = id;

            const Eigen::Matrix<double,9,1> TS = vTgTsTa.segment<9>(9);
            id = IdProvider::instance().newId();
            std::shared_ptr<okvis::ceres::ShapeMatrixParamBlock> tsBlockPtr(
                        new okvis::ceres::ShapeMatrixParamBlock(TS, id, correctedStateTime));
            mapPtr_->addParameterBlock(tsBlockPtr,ceres::Map::Trivial);
            imuInfo.at(ImuSensorStates::TS).id = id;

            Eigen::Matrix<double,9,1> TA = vTgTsTa.tail<9>();
            id = IdProvider::instance().newId();
            std::shared_ptr<okvis::ceres::ShapeMatrixParamBlock> taBlockPtr(
                        new okvis::ceres::ShapeMatrixParamBlock(TA, id, correctedStateTime));
            mapPtr_->addParameterBlock(taBlockPtr,ceres::Map::Trivial);
            imuInfo.at(ImuSensorStates::TA).id = id;
        }

        statesMap_.rbegin()->second.sensors.at(SensorStates::Imu).push_back(imuInfo);
        states.sensors.at(SensorStates::Imu).push_back(imuInfo);
    }

    // depending on whether or not this is the very beginning, we will add priors or relative terms to the last state:
    if (statesMap_.size() == 1) {
        // initialize the covariance
        covDim_ = 15 + 27 + 3+ 4 + okvis::ceres::nDistortionDim + 2; //one camera assumption

        Eigen::Matrix<double,6,6> covPQ = Eigen::Matrix<double,6,6>::Zero(); // [\delta p_B^G, \delta \theta]

        covPQ.topLeftCorner<3,3>()= pvstd_.std_p_WS.cwiseAbs2().asDiagonal();
        covPQ.bottomRightCorner<3,3>()= pvstd_.std_q_WS.cwiseAbs2().asDiagonal();

        Eigen::Matrix<double,9, 9> covSB = Eigen::Matrix<double,9, 9>::Zero(); // $v_B^G, b_g, b_a$
        Eigen::Matrix<double,27, 27> covTGTSTA = Eigen::Matrix<double,27, 27>::Zero();
        for (size_t i = 0; i < imuParametersVec_.size(); ++i) {
            // get these from parameter file
            const double sigma_bg = imuParametersVec_.at(0).sigma_bg;
            const double sigma_ba = imuParametersVec_.at(0).sigma_ba;
            const double gyrBiasVariance = sigma_bg*sigma_bg,
                    accBiasVariance = sigma_ba*sigma_ba;

            covSB.topLeftCorner<3,3>()= pvstd_.std_v_WS.cwiseAbs2().asDiagonal();
            covSB.block<3, 3>(3, 3) = Eigen::Matrix3d::Identity() * gyrBiasVariance;
            covSB.bottomRightCorner<3, 3>() = Eigen::Matrix3d::Identity() * accBiasVariance;
            const double sigmaTGElement = imuParametersVec_.at(0).sigma_TGElement;
            const double sigmaTSElement = imuParametersVec_.at(0).sigma_TSElement;
            const double sigmaTAElement = imuParametersVec_.at(0).sigma_TAElement;
            covTGTSTA.topLeftCorner<9,9>() = Eigen::Matrix<double, 9, 9>::Identity()*std::pow(sigmaTGElement,2);
            covTGTSTA.block<9,9>(9,9) = Eigen::Matrix<double, 9, 9>::Identity()*std::pow(sigmaTSElement,2);
            covTGTSTA.block<9,9>(18,18) = Eigen::Matrix<double, 9, 9>::Identity()*std::pow(sigmaTAElement,2);
        }
        covariance_ = Eigen::MatrixXd::Zero(covDim_, covDim_);
        covariance_.topLeftCorner<6,6>() = covPQ;
        covariance_.block<9,9>(6,6) = covSB;
        covariance_.block<27,27>(15,15) = covTGTSTA;

        // camera sensor states
        Eigen::Matrix3d covPBinC =Eigen::Matrix3d::Zero();
        Eigen::Matrix<double, 4,4> covProjIntrinsics;
        Eigen::Matrix<double, ceres::nDistortionDim, ceres::nDistortionDim> covDistortion;
        Eigen::Matrix2d covTDTR =Eigen::Matrix2d::Identity();

        for (size_t i = 0; i < extrinsicsEstimationParametersVec_.size(); ++i) {
            double translationStdev = extrinsicsEstimationParametersVec_.at(i).sigma_absolute_translation;
            double translationVariance = translationStdev*translationStdev;

            OKVIS_ASSERT_TRUE(Exception, translationVariance>1.0e-16 &&
                              extrinsicsEstimationParametersVec_.at(i).sigma_absolute_orientation < 1e-16,
                              "sigma absolute translation should be positive and sigma absolute rotation should be 0");

            covPBinC = Eigen::Matrix3d::Identity()*translationVariance; // note in covariance PBinC is different from the state PCinB
            covProjIntrinsics = Eigen::Matrix<double,4,4>::Identity();
            covProjIntrinsics.topLeftCorner<2,2>() *= std::pow(extrinsicsEstimationParametersVec_.at(i).sigma_focal_length,2);
            covProjIntrinsics.bottomRightCorner<2,2>() *= std::pow(extrinsicsEstimationParametersVec_.at(i).sigma_principal_point,2);

            covDistortion =
                    Eigen::Matrix<double, ceres::nDistortionDim, ceres::nDistortionDim>::Identity();
            for (size_t jack=0; jack< ceres::nDistortionDim; ++jack)
                covDistortion(jack, jack)*= std::pow(extrinsicsEstimationParametersVec_.at(i).sigma_distortion[jack],2);

            covTDTR = Eigen::Matrix2d::Identity();
            covTDTR(0,0) *= std::pow(extrinsicsEstimationParametersVec_.at(i).sigma_td,2);
            covTDTR(1,1) *= std::pow(extrinsicsEstimationParametersVec_.at(i).sigma_tr,2);
        }
        covariance_.block<3,3>(42,42) = covPBinC;
        covariance_.block<4,4>(45,45) = covProjIntrinsics;
        covariance_.block<ceres::nDistortionDim,ceres::nDistortionDim>(49,49) = covDistortion;
        covariance_.block<2, 2>(49+ceres::nDistortionDim, 49+ceres::nDistortionDim) = covTDTR;

    }
    // record the imu measurements between two consecutive states
    mStateID2Imu[states.id] = imuMeasurements;

    // augment states in the propagated covariance matrix
    size_t covDimAugmented = covDim_ + 9; //$\delta p,\delta \alpha,\delta v$
    Eigen::MatrixXd covarianceAugmented(covDimAugmented, covDimAugmented);
    covarianceAugmented << covariance_, covariance_.topLeftCorner(covDim_, 9),
            covariance_.topLeftCorner(9, covDim_), covariance_.topLeftCorner<9, 9>();
    covDim_ = covDimAugmented;
    covariance_ = covarianceAugmented;
    addStatesTimer.stop();
    return true;
}

// Applies the dropping/marginalization strategy according to Michael A. Shelley's MS thesis

bool MSCKF2::applyMarginalizationStrategy()
{
    marginalizeTimer.start();

    // these will keep track of what we want to marginalize out.
    std::vector<uint64_t> paremeterBlocksToBeMarginalized;

    std::vector<uint64_t> removeFrames;
    std::map<uint64_t, States>::reverse_iterator rit = statesMap_.rbegin();
    while (rit != statesMap_.rend()) {
        if (rit->first < minValidStateID)
            removeFrames.push_back(rit->second.id);
        ++rit;// check the next frame
    }
    // remove old frames
    for(size_t k = 0; k<removeFrames.size(); ++k){
        std::map<uint64_t, States>::iterator it = statesMap_.find(removeFrames[k]);

        it->second.global[GlobalStates::T_WS].exists = false; // remember we removed
        it->second.sensors.at(SensorStates::Imu).at(0).at(
                    ImuSensorStates::SpeedAndBias).exists = false; // remember we removed
        paremeterBlocksToBeMarginalized.push_back(it->second.global[GlobalStates::T_WS].id);
        paremeterBlocksToBeMarginalized.push_back(it->second.sensors.at(SensorStates::Imu).at(0).at(
                                                      ImuSensorStates::SpeedAndBias).id);
        mapPtr_->removeParameterBlock(it->second.global[GlobalStates::T_WS].id);
        mapPtr_->removeParameterBlock(it->second.sensors.at(SensorStates::Imu).at(0).at(
                                          ImuSensorStates::SpeedAndBias).id);

        mStateID2Imu.erase(it->second.id);
        multiFramePtrMap_.erase(it->second.id);
        statesMap_.erase(it->second.id);
    }
    // remove features tracked no more
    size_t tempCounter =0;
    for(PointMap::iterator pit = landmarksMap_.begin(); pit != landmarksMap_.end(); ){
        if(mLandmarkID2Residualize[tempCounter].second == NotInState_NotTrackedNow){
            OKVIS_ASSERT_EQ(Exception, mLandmarkID2Residualize[tempCounter].first, pit->second.id,
                            "mLandmarkID2Residualize has inconsistent landmark ids with landmarks map");
            ceres::Map::ResidualBlockCollection residuals = mapPtr_->residuals(pit->first);
            ++mTrackLengthAccumulator[residuals.size()];
            for (size_t r = 0; r < residuals.size(); ++r) {
                std::shared_ptr<ceres::ReprojectionErrorBase> reprojectionError =
                        std::dynamic_pointer_cast<ceres::ReprojectionErrorBase>(
                            residuals[r].errorInterfacePtr);
                OKVIS_ASSERT_TRUE(Exception, reprojectionError, "Wrong index of reprojection error");
                removeObservation(residuals[r].residualBlockId);
            }

            mapPtr_->removeParameterBlock(pit->first);
            pit = landmarksMap_.erase(pit);
            ++tempCounter;

        }else{
            ++tempCounter;
            ++pit;
        }
    }
    OKVIS_ASSERT_EQ(Exception, tempCounter, mLandmarkID2Residualize.size(),
                    "Inconsistent index in pruning landmarksMap");

    //    // marginalize everything but pose:
    //    for(size_t k = 0; k<removeAllButPose.size(); ++k){
    //        std::map<uint64_t, States>::iterator it = statesMap_.find(removeAllButPose[k]);
    //        for (size_t i = 0; i < it->second.global.size(); ++i) {
    //            if (i == GlobalStates::T_WS) {
    //                continue; // we do not remove the pose here.
    //            }
    //            if (!it->second.global[i].exists) {
    //                continue; // if it doesn't exist, we don't do anything.
    //            }
    //            if (mapPtr_->parameterBlockPtr(it->second.global[i].id)->fixed()) {
    //                continue;  // we never eliminate fixed blocks.
    //            }
    //            std::map<uint64_t, States>::iterator checkit = it;
    //            checkit++;
    //            // only get rid of it, if it's different
    //            if(checkit->second.global[i].exists &&
    //                    checkit->second.global[i].id == it->second.global[i].id){
    //                continue;
    //            }
    //            it->second.global[i].exists = false; // remember we removed
    //            paremeterBlocksToBeMarginalized.push_back(it->second.global[i].id);
    //            keepParameterBlocks.push_back(false);
    //            ceres::Map::ResidualBlockCollection residuals = mapPtr_->residuals(
    //                        it->second.global[i].id);
    //            for (size_t r = 0; r < residuals.size(); ++r) {
    //                std::shared_ptr<ceres::ReprojectionErrorBase> reprojectionError =
    //                        std::dynamic_pointer_cast<ceres::ReprojectionErrorBase>(
    //                            residuals[r].errorInterfacePtr);
    //                if(!reprojectionError){   // we make sure no reprojection errors are yet included.
    //                    marginalizationErrorPtr_->addResidualBlock(residuals[r].residualBlockId);
    //                }
    //            }
    //        }
    // add all error terms of the sensor states.
    //        for (size_t i = 0; i < it->second.sensors.size(); ++i) {
    //            for (size_t j = 0; j < it->second.sensors[i].size(); ++j) {
    //                for (size_t k = 0; k < it->second.sensors[i][j].size(); ++k) {
    //                    if (i == SensorStates::Camera && k == CameraSensorStates::T_SCi) {
    //                        continue; // we do not remove the extrinsics pose here.
    //                    }
    //                    if (!it->second.sensors[i][j][k].exists) {
    //                        continue;
    //                    }
    //                    if (mapPtr_->parameterBlockPtr(it->second.sensors[i][j][k].id)
    //                            ->fixed()) {
    //                        continue;  // we never eliminate fixed blocks.
    //                    }
    //                    std::map<uint64_t, States>::iterator checkit = it;
    //                    checkit++;
    //                    // only get rid of it, if it's different
    //                    if(checkit->second.sensors[i][j][k].exists &&
    //                            checkit->second.sensors[i][j][k].id == it->second.sensors[i][j][k].id){
    //                        continue;
    //                    }
    //                    it->second.sensors[i][j][k].exists = false; // remember we removed
    //                    paremeterBlocksToBeMarginalized.push_back(it->second.sensors[i][j][k].id);
    //                    keepParameterBlocks.push_back(false);
    //                    ceres::Map::ResidualBlockCollection residuals = mapPtr_->residuals(
    //                                it->second.sensors[i][j][k].id);
    //                    for (size_t r = 0; r < residuals.size(); ++r) {
    //                        std::shared_ptr<ceres::ReprojectionErrorBase> reprojectionError =
    //                                std::dynamic_pointer_cast<ceres::ReprojectionErrorBase>(
    //                                    residuals[r].errorInterfacePtr);
    //                        if(!reprojectionError){   // we make sure no reprojection errors are yet included.
    //                            marginalizationErrorPtr_->addResidualBlock(residuals[r].residualBlockId);
    //                        }
    //                    }
    //                }
    //            }
    //        }
    //    }
    // marginalize ONLY pose now:
    //    bool reDoFixation = false;
    //    for(size_t k = 0; k<removeFrames.size(); ++k){
    //        std::map<uint64_t, States>::iterator it = statesMap_.find(removeFrames[k]);

    //        // schedule removal - but always keep the very first frame.
    //        //if(it != statesMap_.begin()){
    //        if(true){ /////DEBUG
    //            it->second.global[GlobalStates::T_WS].exists = false; // remember we removed
    //            paremeterBlocksToBeMarginalized.push_back(it->second.global[GlobalStates::T_WS].id);
    //            keepParameterBlocks.push_back(false);
    //        }

    // add remaing error terms
    //        ceres::Map::ResidualBlockCollection residuals = mapPtr_->residuals(
    //                    it->second.global[GlobalStates::T_WS].id);

    //        for (size_t r = 0; r < residuals.size(); ++r) {
    //            if(std::dynamic_pointer_cast<ceres::PoseError>(
    //                        residuals[r].errorInterfacePtr)){ // avoids linearising initial pose error
    //                mapPtr_->removeResidualBlock(residuals[r].residualBlockId);
    //                reDoFixation = true;
    //                continue;
    //            }
    //            std::shared_ptr<ceres::ReprojectionErrorBase> reprojectionError =
    //                    std::dynamic_pointer_cast<ceres::ReprojectionErrorBase>(
    //                        residuals[r].errorInterfacePtr);
    //            if(!reprojectionError){   // we make sure no reprojection errors are yet included.
    //                marginalizationErrorPtr_->addResidualBlock(residuals[r].residualBlockId);
    //            }
    //        }

    // add remaining error terms of the sensor states.
    //        size_t i = SensorStates::Camera;
    //        for (size_t j = 0; j < it->second.sensors[i].size(); ++j) {
    //            size_t k = CameraSensorStates::T_SCi;
    //            if (!it->second.sensors[i][j][k].exists) {
    //                continue;
    //            }
    //            if (mapPtr_->parameterBlockPtr(it->second.sensors[i][j][k].id)
    //                    ->fixed()) {
    //                continue;  // we never eliminate fixed blocks.
    //            }
    //            std::map<uint64_t, States>::iterator checkit = it;
    //            checkit++;
    //            // only get rid of it, if it's different
    //            if(checkit->second.sensors[i][j][k].exists &&
    //                    checkit->second.sensors[i][j][k].id == it->second.sensors[i][j][k].id){
    //                continue;
    //            }
    //            it->second.sensors[i][j][k].exists = false; // remember we removed
    //            paremeterBlocksToBeMarginalized.push_back(it->second.sensors[i][j][k].id);
    //            keepParameterBlocks.push_back(false);
    //            ceres::Map::ResidualBlockCollection residuals = mapPtr_->residuals(
    //                        it->second.sensors[i][j][k].id);
    //            for (size_t r = 0; r < residuals.size(); ++r) {
    //                std::shared_ptr<ceres::ReprojectionErrorBase> reprojectionError =
    //                        std::dynamic_pointer_cast<ceres::ReprojectionErrorBase>(
    //                            residuals[r].errorInterfacePtr);
    //                if(!reprojectionError){   // we make sure no reprojection errors are yet included.
    //                    marginalizationErrorPtr_->addResidualBlock(residuals[r].residualBlockId);
    //                }
    //            }
    //        }

    // now finally we treat all the observations.
    //        OKVIS_ASSERT_TRUE_DBG(Exception, allLinearizedFrames.size()>0, "bug");
    //        uint64_t currentKfId = allLinearizedFrames.at(0);

    //        {
    //            for(PointMap::iterator pit = landmarksMap_.begin();
    //                pit != landmarksMap_.end(); ){

    //                ceres::Map::ResidualBlockCollection residuals = mapPtr_->residuals(pit->first);

    // first check if we can skip
    //                bool skipLandmark = true;
    //                bool hasNewObservations = false;
    //                bool justDelete = false;
    //                bool marginalize = true;
    //                bool errorTermAdded = false;
    //                std::map<uint64_t,bool> visibleInFrame;
    //                size_t obsCount = 0;
    //                for (size_t r = 0; r < residuals.size(); ++r) {
    //                    std::shared_ptr<ceres::ReprojectionErrorBase> reprojectionError =
    //                            std::dynamic_pointer_cast<ceres::ReprojectionErrorBase>(
    //                                residuals[r].errorInterfacePtr);
    //                    if (reprojectionError) {
    //                        uint64_t poseId = mapPtr_->parameters(residuals[r].residualBlockId).at(0).first;
    //                        // since we have implemented the linearisation to account for robustification,
    //                        // we don't kick out bad measurements here any more like
    //                        // if(vectorContains(allLinearizedFrames,poseId)){ ...
    //                        //   if (error.transpose() * error > 6.0) { ... removeObservation ... }
    //                        // }
    //                        if(vectorContains(removeFrames,poseId)){
    //                            skipLandmark = false;
    //                        }
    //                        if(poseId>=currentKfId){
    //                            marginalize = false;
    //                            hasNewObservations = true;
    //                        }
    //                        if(vectorContains(allLinearizedFrames, poseId)){
    //                            visibleInFrame.insert(std::pair<uint64_t,bool>(poseId,true));
    //                            obsCount++;
    //                        }
    //                    }
    //                }

    //                if(residuals.size()==0){
    //                    mapPtr_->removeParameterBlock(pit->first);
    //                    removedLandmarks.push_back(pit->second);
    //                    pit = landmarksMap_.erase(pit);
    //                    continue;
    //                }

    //                if(skipLandmark) {
    //                    pit++;
    //                    continue;
    //                }

    // so, we need to consider it.
    //                for (size_t r = 0; r < residuals.size(); ++r) {
    //                    std::shared_ptr<ceres::ReprojectionErrorBase> reprojectionError =
    //                            std::dynamic_pointer_cast<ceres::ReprojectionErrorBase>(
    //                                residuals[r].errorInterfacePtr);
    //                    if (reprojectionError) {
    //                        uint64_t poseId = mapPtr_->parameters(residuals[r].residualBlockId).at(0).first;
    //                        if((vectorContains(removeFrames,poseId) && hasNewObservations) ||
    //                                (!vectorContains(allLinearizedFrames,poseId) && marginalize)){
    //                            // ok, let's ignore the observation.
    //                            removeObservation(residuals[r].residualBlockId);
    //                            residuals.erase(residuals.begin() + r);
    //                            r--;
    //                        } else if(marginalize && vectorContains(allLinearizedFrames,poseId)) {
    //                            // TODO: consider only the sensible ones for marginalization
    //                            if(obsCount<2){ //visibleInFrame.size()
    //                                removeObservation(residuals[r].residualBlockId);
    //                                residuals.erase(residuals.begin() + r);
    //                                r--;
    //                            } else {
    //                                // add information to be considered in marginalization later.
    //                                errorTermAdded = true;
    //                                marginalizationErrorPtr_->addResidualBlock(
    //                                            residuals[r].residualBlockId, false);
    //                            }
    //                        }
    //                        // check anything left
    //                        if (residuals.size() == 0) {
    //                            justDelete = true;
    //                            marginalize = false;
    //                        }
    //                    }
    //                }

    //                if(justDelete){
    //                    mapPtr_->removeParameterBlock(pit->first);
    //                    removedLandmarks.push_back(pit->second);
    //                    pit = landmarksMap_.erase(pit);
    //                    continue;
    //                }
    //                if(marginalize&&errorTermAdded){
    //                    paremeterBlocksToBeMarginalized.push_back(pit->first);
    //                    keepParameterBlocks.push_back(false);
    //                    removedLandmarks.push_back(pit->second);
    //                    pit = landmarksMap_.erase(pit);
    //                    continue;
    //                }

    //                pit++;
    //            }
    //        }

    // update book-keeping and go to the next frame
    //if(it != statesMap_.begin()){ // let's remember that we kept the very first pose
    //        if(true) { ///// DEBUG
    //            multiFramePtrMap_.erase(it->second.id);
    //            statesMap_.erase(it->second.id);
    //        }
    //    }

    // now apply the actual marginalization
    //    if(paremeterBlocksToBeMarginalized.size()>0){
    //        std::vector< ::ceres::ResidualBlockId> addedPriors;
    //        marginalizationErrorPtr_->marginalizeOut(paremeterBlocksToBeMarginalized, keepParameterBlocks);
    //    }



    // update error computation
    //    if(paremeterBlocksToBeMarginalized.size()>0){
    //        marginalizationErrorPtr_->updateErrorComputation();
    //    }

    // add the marginalization term again
    //    if(marginalizationErrorPtr_->num_residuals()==0){
    //        marginalizationErrorPtr_.reset();
    //    }
    //    if (marginalizationErrorPtr_) {
    //        std::vector<std::shared_ptr<okvis::ceres::ParameterBlock> > parameterBlockPtrs;
    //        marginalizationErrorPtr_->getParameterBlockPtrs(parameterBlockPtrs);
    //        marginalizationResidualId_ = mapPtr_->addResidualBlock(
    //                    marginalizationErrorPtr_, NULL, parameterBlockPtrs);
    //        OKVIS_ASSERT_TRUE_DBG(Exception, marginalizationResidualId_,
    //                              "could not add marginalization error");
    //        if (!marginalizationResidualId_)
    //            return false;
    //    }

    //    if(reDoFixation){
    //        // finally fix the first pose properly
    //        //mapPtr_->resetParameterization(statesMap_.begin()->first, ceres::Map::Pose3d);
    //        okvis::kinematics::Transformation T_WS_0;
    //        get_T_WS(statesMap_.begin()->first, T_WS_0);
    //        Eigen::Matrix<double,6,6> information = Eigen::Matrix<double,6,6>::Zero();
    //        information(5,5) = 1.0e14; information(0,0) = 1.0e14; information(1,1) = 1.0e14; information(2,2) = 1.0e14;
    //        std::shared_ptr<ceres::PoseError > poseError(new ceres::PoseError(T_WS_0, information));
    //        mapPtr_->addResidualBlock(poseError,NULL,mapPtr_->parameterBlockPtr(statesMap_.begin()->first));
    //    }

    //update covariance matrix
    size_t numRemovedStates = removeFrames.size();
    if(numRemovedStates ==0 ){
        marginalizeTimer.stop();
        return true;
    }

//    std::cout <<"Marginalized covariance and states of Ids";
//    for (auto iter = removeFrames.begin(); iter!= removeFrames.end(); ++iter)
//        std::cout <<" "<< *iter;
//    std::cout << std::endl;

    int startIndex = 42 + 9 + cameras::RadialTangentialDistortion::NumDistortionIntrinsics;
    int finishIndex = startIndex + numRemovedStates*9;

    Eigen::MatrixXd slimCovariance(covDim_ - numRemovedStates*9, covDim_ - numRemovedStates*9);
    slimCovariance << covariance_.topLeftCorner(startIndex, startIndex),
            covariance_.block(0, finishIndex, startIndex, covDim_ - finishIndex),
            covariance_.block(finishIndex, 0, covDim_ - finishIndex, startIndex),
            covariance_.block(finishIndex, finishIndex, covDim_ - finishIndex, covDim_ - finishIndex);

    covariance_ = slimCovariance;
    covDim_ = covDim_ - numRemovedStates*9;
    marginalizeTimer.stop();
    return true;
}

//set latest estimates for the assumed constant states commonly used in computing Jacobians of all feature observations
// TODO(jhuai): merge with the super class implementation
void MSCKF2::retrieveEstimatesOfConstants(const cameras::NCameraSystem& oldCameraSystem){

    // X_c and all the augmented states except for the last one because the point has no observation in that frame
    //p_B^C, f_x, f_y, c_x, c_y, k_1, k_2, p_1, p_2, [k_3], t_d, t_r, \pi_{B_i}(=[p_{B_i}^G, q_{B_i}^G, v_{B_i}^G])
    // also the states of the anchor frame(i.e., before the current frame)
    nVariableDim_ = 9 + cameras::RadialTangentialDistortion::NumDistortionIntrinsics + 9* (statesMap_.size() - 1);

    mStateID2CovID_.clear();
    int nCovIndex = 0;

    // note the statesMap_ is an ordered map!
    for(auto iter = statesMap_.begin(); iter!= statesMap_.end(); ++iter){
        mStateID2CovID_[iter->first] = nCovIndex;
        ++nCovIndex;        
    }

    const int camIdx =0;
    getCameraSensorStates(statesMap_.rbegin()->first, camIdx, T_SC0_);

    Eigen::Matrix<double, 4/*cameras::PinholeCamera::NumProjectionIntrinsics*/, 1> intrinsic;
    getSensorStateEstimateAs<ceres::CameraIntrinsicParamBlock>(
                statesMap_.rbegin()->first, camIdx, SensorStates::Camera, CameraSensorStates::Intrinsic,intrinsic);
    OKVIS_ASSERT_EQ(Exception, cameras::RadialTangentialDistortion::NumDistortionIntrinsics,
                    ceres::nDistortionDim, "radial tangetial parameter size inconsistent");
    Eigen::Matrix<double,  cameras::RadialTangentialDistortion::NumDistortionIntrinsics, 1> distortionCoeffs;
    getSensorStateEstimateAs<ceres::CameraDistortionParamBlock>(
                statesMap_.rbegin()->first, camIdx, SensorStates::Camera, CameraSensorStates::Distortion, distortionCoeffs);

    imageHeight_ = oldCameraSystem.cameraGeometry(camIdx)->imageHeight();
    imageWidth_ = oldCameraSystem.cameraGeometry(camIdx)->imageWidth();
    okvis::cameras::RadialTangentialDistortion distortion(distortionCoeffs[0], distortionCoeffs[1], distortionCoeffs[2], distortionCoeffs[3]);

    intrinsicParameters_ << intrinsic[0], intrinsic[1], intrinsic[2], intrinsic[3],
            distortionCoeffs[0], distortionCoeffs[1], distortionCoeffs[2], distortionCoeffs[3];
    tempCameraGeometry_= okvis::cameras::PinholeCamera<okvis::cameras::RadialTangentialDistortion >(
                imageWidth_, imageHeight_,
                intrinsic[0], intrinsic[1], intrinsic[2], intrinsic[3], distortion);

    getSensorStateEstimateAs<ceres::CameraTimeParamBlock>(
                statesMap_.rbegin()->first, camIdx, SensorStates::Camera, CameraSensorStates::TD, tdLatestEstimate);
    getSensorStateEstimateAs<ceres::CameraTimeParamBlock>(
                statesMap_.rbegin()->first, camIdx, SensorStates::Camera, CameraSensorStates::TR, trLatestEstimate);

    Eigen::Matrix<double, 9, 1> vSM;
    getSensorStateEstimateAs<ceres::ShapeMatrixParamBlock>(
                statesMap_.rbegin()->first, 0, SensorStates::Imu, ImuSensorStates::TG, vSM);
    vTGTSTA_.head<9>() = vSM;
    getSensorStateEstimateAs<ceres::ShapeMatrixParamBlock>(
                statesMap_.rbegin()->first, 0, SensorStates::Imu, ImuSensorStates::TS, vSM);
    vTGTSTA_.segment<9>(9) = vSM;
    getSensorStateEstimateAs<ceres::ShapeMatrixParamBlock>(
                statesMap_.rbegin()->first, 0, SensorStates::Imu, ImuSensorStates::TA, vSM);
    vTGTSTA_.tail<9>() = vSM;

    iem_= IMUErrorModel<double>(Eigen::Matrix<double, 6, 1>::Zero(), vTGTSTA_);
}
#ifdef USE_AIDP
// TODO: hpbid homogeneous point block id, used only for debug

// assume the rolling shutter camera reads data row by row, and rows are aligned with the width of a frame
// some heuristics to defend outliers is used, e.g., ignore correspondences of too large discrepancy between prediction and measurement
bool MSCKF2::computeHoi(const uint64_t hpbid, const MapPoint & mp,
                              Eigen::Matrix<double, Eigen::Dynamic, 1> & r_oi, Eigen::MatrixXd& H_oi,
                              Eigen::MatrixXd & R_oi)
{
    computeHTimer.start();

    std::vector<Eigen::Vector2d > obsInPixel;// all observations for this feature point
    std::vector<uint64_t> frameIds; //id of frames observing this feature point
    std::vector<double> vRi; //std noise in pixels
    Eigen::Vector4d v4Xhomog; //triangulated point position in the global frame expressed in [X,Y,Z,W],
    // representing either an ordinary point or a ray, e.g., a point at infinity

    bool bSucceeded= triangulateAMapPoint(mp, obsInPixel,
                                          frameIds, v4Xhomog, vRi, tempCameraGeometry_,T_SC0_, hpbid);

    if(!bSucceeded){
        computeHTimer.stop();
        return false;
    }

    // the anchor frame is chosen as the last frame observing the point, i.e., the frame just before the current frame
    uint64_t anchorId = frameIds.back();

    OKVIS_ASSERT_EQ_DBG(Exception, anchorId, (++statesMap_.rbegin())->first, "anchor id should be the id of the frame preceding current frame");

    // compute Jacobians for a measurement in image j of the current feature i
    // C_j is the current frame, Bj refers to the body frame associated with the current frame,
    // Ba refers to body frame associated with the anchor frame, f_i is the feature in consideration

    okvis::kinematics::Transformation T_WBa; //transform from the body frame at the anchor frame epoch to the world frame
    get_T_WS(anchorId, T_WBa);
    okvis::kinematics::Transformation T_GA = T_WBa*T_SC0_; // anchor frame to global frame

    Eigen::Vector4d ab1rho = T_GA.inverse()*v4Xhomog;

    if(ab1rho[2]<=0) //negative depth
    {
//        std::cout <<"negative depth in ab1rho "<< ab1rho.transpose()<<std::endl;
//        std::cout << "original v4xhomog "<< v4Xhomog.transpose()<< std::endl;
        computeHTimer.stop();
        return false;
    }

    ab1rho/= ab1rho[2]; //[\alpha = X/Z, \beta= Y/Z, 1, \rho=1/Z] in the anchor frame

    Eigen::Vector2d imagePoint; // projected pixel coordinates of the point ${z_u, z_v}$ in pixel units
    Eigen::Matrix2Xd intrinsicsJacobian; //$\frac{\partial [z_u, z_v]^T}{\partial( f_x, f_v, c_x, c_y, k_1, k_2, p_1, p_2, [k_3])}$
    Eigen::Matrix<double, 2, 3> pointJacobian3; // $\frac{\partial [z_u, z_v]^T}{\partial p_{f_i}^{C_j}}$

    // $\frac{\partial [z_u, z_v]^T}{p_B^C, fx, fy, cx, cy, k1, k2, p1, p2, [k3], t_d, t_r}$
    Eigen::Matrix<double, 2, 9 + cameras::RadialTangentialDistortion::NumDistortionIntrinsics > J_Xc;

    Eigen::Matrix<double, 2, 9> J_XBj;  // $\frac{\partial [z_u, z_v]^T}{delta\p_{B_j}^G, \delta\alpha (of q_{B_j}^G), \delta v_{B_j}^G$
    Eigen::Matrix<double, 3, 9> factorJ_XBj; // the second factor of J_XBj, see Michael Andrew Shelley Master thesis sec 6.5, p.55 eq 6.66
    Eigen::Matrix<double, 3, 9> factorJ_XBa;

    Eigen::Matrix<double, 2, 3> J_pfi;  // $\frac{\partial [z_u, z_v]^T}{\partial [\alpha, \beta, \rho]}$
    Eigen::Vector2d J_td;
    Eigen::Vector2d J_tr;
    Eigen::Matrix<double, 2, 9> J_XBa;  // $\frac{\partial [z_u, z_v]^T}{\partial delta\p_{B_a}^G)$
    const size_t numCamPoseStates = nVariableDim_; //camera states, pose states
    Eigen::Matrix<double, 2, Eigen::Dynamic> H_x(2, numCamPoseStates);//Jacobians of a feature w.r.t these states

    ImuMeasurement interpolatedInertialData;

    // containers of the above Jacobians for all observations of a mappoint
    std::vector<Eigen::Matrix<double, 2, Eigen::Dynamic > > vJ_X;
    std::vector<Eigen::Matrix<double, 2, 3> > vJ_pfi;
    std::vector<Eigen::Matrix<double, 2, 1> > vri; //residuals for feature i

    size_t numPoses = frameIds.size();
    size_t numValidObs = 0;
    auto itFrameIds = frameIds.begin();
    auto itRoi = vRi.begin();
    // compute Jacobians for a measurement in image j of the current feature i
    for(size_t kale =0; kale < numPoses; ++kale)
    {
        uint64_t poseId = *itFrameIds;
        kinematics::Transformation T_WBj;
        get_T_WS(poseId, T_WBj);
        SpeedAndBiases sbj;
        getSpeedAndBias(poseId, 0, sbj);

        auto imuMeasPtr = mStateID2Imu.find(poseId);
        OKVIS_ASSERT_TRUE(Exception, imuMeasPtr!= mStateID2Imu.end(), "the IMU measurement does not exist");
        const ImuMeasurementDeque& imuMeas = imuMeasPtr->second;

        Time stateEpoch = statesMap_.at(poseId).timestamp;
        double kpN = obsInPixel[kale][1]/ imageHeight_ -0.5; // k per N
        const Duration featureTime = Duration(tdLatestEstimate + trLatestEstimate* kpN) - statesMap_.at(poseId).tdAtCreation;

        // for feature i, estimate $p_B^G(t_{f_i})$, $R_B^G(t_{f_i})$, $v_B^G(t_{f_i})$,
        // and $\omega_{GB}^B(t_{f_i})$ with the corresponding states' LATEST ESTIMATES and imu measurements

        kinematics::Transformation T_WB =T_WBj;
        SpeedAndBiases sb = sbj;
        iem_.resetBgBa(sb.tail<6>());
#ifdef USE_RK4
        if(featureTime >= Duration()){
            IMUOdometry::propagation_RungeKutta(imuMeas,
                                                imuParametersVec_.at(0),
                                                T_WB, sb, vTGTSTA_, stateEpoch,
                                                stateEpoch + featureTime);
        }
        else
        {
            IMUOdometry::propagationBackward_RungeKutta(imuMeas,
                                                        imuParametersVec_.at(0),
                                                        T_WB, sb, vTGTSTA_, stateEpoch, stateEpoch + featureTime);
        }
 #else
        Eigen::Vector3d tempV_WS = sb.head<3>();
        int numUsedImuMeasurements = -1;
        if(featureTime >= Duration()){
            numUsedImuMeasurements = IMUOdometry::propagation(
                    imuMeas, imuParametersVec_.at(0), T_WB, tempV_WS, iem_,
                    stateEpoch, stateEpoch + featureTime);
        }
        else
        {
            numUsedImuMeasurements = IMUOdometry::propagationBackward(
                    imuMeas, imuParametersVec_.at(0), T_WB, tempV_WS, iem_,
                    stateEpoch, stateEpoch + featureTime);
        }
        sb.head<3>() = tempV_WS;
#endif

        IMUOdometry::interpolateInertialData(imuMeas, iem_,
                                             stateEpoch + featureTime, interpolatedInertialData);

        okvis::kinematics::Transformation T_CA = (T_WB*T_SC0_).inverse()* T_GA; // anchor frame to current camera frame
        Eigen::Vector3d pfiinC = (T_CA* ab1rho).head<3>();

        cameras::CameraBase::ProjectionStatus status = tempCameraGeometry_.projectWithExternalParameters(pfiinC, intrinsicParameters_, &imagePoint,
                                                                                                         &pointJacobian3, &intrinsicsJacobian);
        if(status != cameras::CameraBase::ProjectionStatus::Successful){
//            LOG(WARNING) << "Failed to compute Jacobian for distortion with anchored point : " << ab1rho.transpose() <<
//                            " and [r,q]_CA" << T_CA.coeffs().transpose();

            itFrameIds = frameIds.erase(itFrameIds);
            itRoi = vRi.erase(itRoi); itRoi = vRi.erase(itRoi);
            continue;
        } else if (!FLAGS_use_mahalanobis) {
            // either filter outliers with this simple heuristic in here or 
            // the mahalanobis distance in optimize
            Eigen::Vector2d discrep = obsInPixel[kale] - imagePoint;
            if( std::fabs (discrep[0]) > maxProjTolerance || std::fabs (discrep[1]) > maxProjTolerance)
            {
                itFrameIds = frameIds.erase(itFrameIds);
                itRoi = vRi.erase(itRoi); itRoi = vRi.erase(itRoi);
                continue;
            }
        }

        vri.push_back(obsInPixel[kale] - imagePoint);

        kinematics::Transformation lP_T_WB = T_WB;
        SpeedAndBiases lP_sb = sb;

#ifdef USE_FIRST_ESTIMATE
        //compute p_WB, v_WB at (t_{f_i,j}) that use FIRST ESTIMATES of position and velocity, i.e., their linearization point
        Eigen::Matrix<double, 6,1> posVelFirstEstimate = statesMap_.at(poseId).linearizationPoint;
        lP_T_WB=kinematics::Transformation(posVelFirstEstimate.head<3>(), T_WBj.q());
        lP_sb = sbj;
        lP_sb.head<3>() = posVelFirstEstimate.tail<3>();
        tempV_WS = posVelFirstEstimate.tail<3>();
        numUsedImuMeasurements = -1;
        if(featureTime >= Duration()){
            numUsedImuMeasurements = IMUOdometry::propagation(
                        imuMeas, imuParametersVec_.at(0), lP_T_WB, tempV_WS, iem_,
                        stateEpoch, stateEpoch + featureTime);
        }
        else
        {
            numUsedImuMeasurements = IMUOdometry::propagationBackward(
                        imuMeas, imuParametersVec_.at(0), lP_T_WB, tempV_WS, iem_,
                        stateEpoch, stateEpoch + featureTime);
        }
        lP_sb.head<3>() = tempV_WS;
#endif

        double rho = ab1rho[3];
        okvis::kinematics::Transformation T_BcA= lP_T_WB.inverse()*T_GA;
        J_td = pointJacobian3*T_SC0_.C().transpose()*(okvis::kinematics::crossMx((T_BcA*ab1rho).head<3>())*
                                                      interpolatedInertialData.measurement.gyroscopes -
                                                      T_WB.C().transpose()* lP_sb.head<3>()*rho);
        J_tr = J_td* kpN;
        J_Xc<< pointJacobian3*rho*(Eigen::Matrix3d::Identity()- T_CA.C()), intrinsicsJacobian, J_td, J_tr;
        Eigen::Matrix3d tempM3d;
        tempM3d<< T_CA.C().topLeftCorner<3,2>(), T_CA.r();
        J_pfi = pointJacobian3* tempM3d;

        Eigen::Vector3d pfinG= (T_GA*ab1rho).head<3>();
        factorJ_XBj<< - rho*Eigen::Matrix3d::Identity(),
                okvis::kinematics::crossMx(pfinG- lP_T_WB.r()*rho),
                - rho*Eigen::Matrix3d::Identity()*featureTime.toSec();
        J_XBj = pointJacobian3*(T_WB.C()*T_SC0_.C()).transpose() * factorJ_XBj;

        factorJ_XBa.topLeftCorner<3,3>() = rho*Eigen::Matrix3d::Identity();
        factorJ_XBa.block<3,3>(0,3) = - okvis::kinematics::crossMx(T_WBa.C()*(T_SC0_*ab1rho).head<3>());
        factorJ_XBa.block<3,3>(0,6) = Eigen::Matrix3d::Zero();
        J_XBa = pointJacobian3*(T_WB.C()*T_SC0_.C()).transpose() * factorJ_XBa;

        H_x.setZero();
        H_x.topLeftCorner<2, 9 + okvis::cameras::RadialTangentialDistortion::NumDistortionIntrinsics>()= J_Xc;
        if(poseId==anchorId){
            H_x.block<2, 6>(0, 9 + okvis::cameras::RadialTangentialDistortion::NumDistortionIntrinsics
                            + 9* mStateID2CovID_[poseId] + 3)= (J_XBj+J_XBa).block<2,6>(0,3);
        }else{
            H_x.block<2, 9>(0, 9 + okvis::cameras::RadialTangentialDistortion::NumDistortionIntrinsics
                            + 9* mStateID2CovID_[poseId])= J_XBj;
            H_x.block<2, 9>(0, 9 + okvis::cameras::RadialTangentialDistortion::NumDistortionIntrinsics
                            + 9* mStateID2CovID_[anchorId])= J_XBa;
        }

        vJ_X.push_back(H_x);
        vJ_pfi.push_back(J_pfi);

        ++numValidObs;
        ++itFrameIds;
        itRoi+=2;
    }
    if(numValidObs<2){
        computeHTimer.stop();
        return false;
    }
    OKVIS_ASSERT_EQ(Exception, numValidObs, frameIds.size(), "Inconsistent number of observations and frameIds");

    // Now we stack the Jacobians and marginalize the point position related dimensions.
    // In other words, project $H_{x_i}$ onto the nullspace of $H_{f^i}$

    Eigen::MatrixXd H_xi(2*numValidObs, numCamPoseStates);
    Eigen::MatrixXd H_fi(2*numValidObs, 3);
    Eigen::Matrix<double, Eigen::Dynamic, 1> ri(2*numValidObs, 1);
    Eigen::MatrixXd Ri = Eigen::MatrixXd::Identity(2*numValidObs, 2*numValidObs);
    for(size_t saga=0; saga< frameIds.size() ; ++saga)
    {
        size_t saga2 = saga*2;
        H_xi.block(saga2, 0, 2, numCamPoseStates)= vJ_X[saga];
        H_fi.block<2,3>(saga2, 0)= vJ_pfi[saga];
        ri.segment<2>(saga2)= vri[saga];
        Ri(saga2, saga2)= vRi[saga2]*vRi[saga2];
        Ri(saga2+1, saga2+1)= vRi[saga2+1]*vRi[saga2+1];
    }

    Eigen::MatrixXd nullQ= vio::nullspace(H_fi);// 2nx(2n-3), n==numValidObs
    OKVIS_ASSERT_EQ_DBG(Exception, nullQ.cols(), (int)(2*numValidObs-3), "Nullspace of Hfi should have 2n-3 columns");
    //    OKVIS_ASSERT_LT(Exception, (nullQ.transpose()* H_fi).norm(), 1e-6, "nullspace is not correct!");
    r_oi.noalias()= nullQ.transpose()*ri;
    H_oi.noalias()= nullQ.transpose()*H_xi;
    R_oi = nullQ.transpose()*(Ri*nullQ).eval();

    vri.clear();
    vJ_pfi.clear();
    vJ_X.clear();
    frameIds.clear();
    computeHTimer.stop();
    return true;
}
#else
// TODO: hpbid homogeneous point block id, used only for debug

// compute the marginalized Jacobian for a feature i track
// assume the rolling shutter camera reads data row by row, and rows are aligned with the width of a frame
// some heuristics to defend outliers is used, e.g., ignore correspondences of too large discrepancy between prediction and measurement
bool MSCKF2::computeHoi(const uint64_t hpbid, const MapPoint & mp,
                              Eigen::Matrix<double, Eigen::Dynamic, 1> & r_oi, Eigen::MatrixXd& H_oi,
                              Eigen::MatrixXd & R_oi)
{
    computeHTimer.start();

    //gather all observations for this feature point
    std::vector<Eigen::Vector2d > obsInPixel;
    std::vector<uint64_t> frameIds;
    std::vector<double> vRi; //std noise in pixels
    Eigen::Vector4d v4Xhomog;
    bool bSucceeded= triangulateAMapPoint(mp, obsInPixel,
                                          frameIds, v4Xhomog, vRi, tempCameraGeometry_,T_SC0_, hpbid);
    if(!bSucceeded){
        computeHTimer.stop();
        return false;
    }
    const Eigen::Vector3d v3Point = v4Xhomog.head<3>();

    // compute Jacobians
    Eigen::Vector2d imagePoint; // projected pixel coordinates of the point ${z_u, z_v}$ in pixel units
    Eigen::Matrix2Xd intrinsicsJacobian; //$\frac{\partial [z_u, z_v]^T}{\partial( f_x, f_v, c_x, c_y, k_1, k_2, p_1, p_2, [k_3])}$
    Eigen::Matrix<double, 2, 3> pointJacobian3; // $\frac{\partial [z_u, z_v]^T}{\partial p_{f_i}^{C_j}}$
    // $\frac{\partial [z_u, z_v]^T}{p_B^C, fx, fy, cx, cy, k1, k2, p1, p2, [k3], t_d, t_r}$
    Eigen::Matrix<double, 2, 9 + cameras::RadialTangentialDistortion::NumDistortionIntrinsics > J_Xc;
    Eigen::Matrix<double, 2, 9> J_XBj;  // $\frac{\partial [z_u, z_v]^T}{delta\p_{B_j}^G, \delta\alpha (of q_{B_j}^G), \delta v_{B_j}^G$
    Eigen::Matrix<double, 3, 9> factorJ_XBj; // the second factor of J_XBj, see Michael Andrew Shelley Master thesis sec 6.5, p.55 eq 6.66
    Eigen::Matrix<double, 2, 3> J_pfi;  // $\frac{\partial [z_u, z_v]^T}{\partial p_{f_i}^G}$
    Eigen::Vector2d J_td;
    Eigen::Vector2d J_tr;
    ImuMeasurement interpolatedInertialData;

    // containers of the above Jacobians for all observations of a mappoint
    std::vector<Eigen::Matrix<double, 2, 9 + cameras::RadialTangentialDistortion::NumDistortionIntrinsics > > vJ_Xc;
    std::vector<Eigen::Matrix<double, 2, 9> > vJ_XBj;
    std::vector<Eigen::Matrix<double, 2, 3> > vJ_pfi;
    std::vector<Eigen::Matrix<double, 2, 1> > vri; //residuals for feature i

    size_t numPoses = frameIds.size();
    size_t numValidObs =0;
    auto itFrameIds = frameIds.begin();
    auto itRoi = vRi.begin();
    // compute Jacobians for a measurement in image j of the current feature i
    for(size_t kale =0; kale < numPoses; ++kale)
    {
        uint64_t poseId = *itFrameIds;
        kinematics::Transformation T_WBj;
        get_T_WS(poseId, T_WBj);
        SpeedAndBiases sbj;
        getSpeedAndBias(poseId, 0, sbj);

        auto imuMeasPtr = mStateID2Imu.find(poseId);
        OKVIS_ASSERT_TRUE(Exception, imuMeasPtr!= mStateID2Imu.end(), "the IMU measurement does not exist");
        const ImuMeasurementDeque& imuMeas = imuMeasPtr->second;

        Time stateEpoch = statesMap_.at(poseId).timestamp;
        double kpN = obsInPixel[kale][1]/ imageHeight_ -0.5; // k per N
        Duration featureTime = Duration(tdLatestEstimate + trLatestEstimate* kpN)
                - statesMap_.at(poseId).tdAtCreation;

        // for feature i, estimate $p_B^G(t_{f_i})$, $R_B^G(t_{f_i})$, $v_B^G(t_{f_i})$,
        // and $\omega_{GB}^B(t_{f_i})$ with the corresponding states' LATEST ESTIMATES and imu measurements

        kinematics::Transformation T_WB =T_WBj;
        SpeedAndBiases sb = sbj;
        iem_.resetBgBa(sb.tail<6>());
#ifdef USE_RK4
        if(featureTime >= Duration()){
            IMUOdometry::propagation_RungeKutta(imuMeas,
                                                imuParametersVec_.at(0),
                                                T_WB, sb, vTGTSTA_, stateEpoch,
                                                stateEpoch + featureTime);
        }
        else
        {
            IMUOdometry::propagationBackward_RungeKutta(imuMeas,
                                                        imuParametersVec_.at(0),
                                                        T_WB, sb, vTGTSTA_, stateEpoch, stateEpoch + featureTime);
        }
 #else
        Eigen::Vector3d tempV_WS = sb.head<3>();
        int numUsedImuMeasurements = -1;
        if(featureTime >= Duration()){
            numUsedImuMeasurements = IMUOdometry::propagation(
                    imuMeas, imuParametersVec_.at(0), T_WB, tempV_WS, iem_,
                    stateEpoch, stateEpoch + featureTime);
        }
        else
        {
            numUsedImuMeasurements = IMUOdometry::propagationBackward(
                    imuMeas, imuParametersVec_.at(0), T_WB, tempV_WS, iem_,
                    stateEpoch, stateEpoch + featureTime);
        }
        sb.head<3>() = tempV_WS;
#endif

        IMUOdometry::interpolateInertialData(imuMeas, iem_,
                                             stateEpoch + featureTime, interpolatedInertialData);

        Eigen::Vector3d pfiinC = ((T_WB*T_SC0_).inverse()* v4Xhomog).head<3>();
        cameras::CameraBase::ProjectionStatus status = tempCameraGeometry_.projectWithExternalParameters(pfiinC, intrinsicParameters_, &imagePoint,
                                                                                                         &pointJacobian3, &intrinsicsJacobian);
        if(status != cameras::CameraBase::ProjectionStatus::Successful){
//            LOG(WARNING) << "Failed to project or to compute Jacobian for distortion with triangulated point in W: " << v4Xhomog.head<3>().transpose() <<
//                            " and [r,q]_WB" << T_WB.coeffs().transpose();

            itFrameIds = frameIds.erase(itFrameIds);
            itRoi = vRi.erase(itRoi); itRoi = vRi.erase(itRoi);
            continue;
        } else if (!FLAGS_use_mahalanobis) {
            // either filter outliers with this simple heuristic in computeHoi or
            // the mahalanobis distance in optimize
            Eigen::Vector2d discrep = obsInPixel[kale] - imagePoint;
            if( std::fabs (discrep[0]) > maxProjTolerance || std::fabs (discrep[1]) > maxProjTolerance)
            {
                itFrameIds = frameIds.erase(itFrameIds);
                itRoi = vRi.erase(itRoi); itRoi = vRi.erase(itRoi);
                continue;
            }
        }

        vri.push_back(obsInPixel[kale] - imagePoint);

        kinematics::Transformation lP_T_WB = T_WB;
        SpeedAndBiases lP_sb = sb;
#ifdef USE_FIRST_ESTIMATE
        lP_T_WB =T_WBj; lP_sb = sbj;
        Eigen::Matrix<double, 6,1> posVelFirstEstimate = statesMap_.at(poseId).linearizationPoint;
        lP_T_WB= kinematics::Transformation(posVelFirstEstimate.head<3>(), lP_T_WB.q());
        lP_sb.head<3>() = posVelFirstEstimate.tail<3>();

       tempV_WS = lP_sb.head<3>();
       numUsedImuMeasurements = -1;
       if(featureTime >= Duration()){
           numUsedImuMeasurements = IMUOdometry::propagation(
                   imuMeas, imuParametersVec_.at(0), lP_T_WB, tempV_WS, iem_,
                   stateEpoch, stateEpoch + featureTime);
       }
       else
       {
           numUsedImuMeasurements = IMUOdometry::propagationBackward(
                   imuMeas, imuParametersVec_.at(0), lP_T_WB, tempV_WS, iem_,
                   stateEpoch, stateEpoch + featureTime);
       }
       lP_sb.head<3>() = tempV_WS;
#endif

       J_td = pointJacobian3*T_SC0_.C().transpose()*(okvis::kinematics::crossMx((lP_T_WB.inverse()*v4Xhomog).head<3>())*
                                                     interpolatedInertialData.measurement.gyroscopes - T_WB.C().transpose()* lP_sb.head<3>());
       J_tr = J_td* kpN;
       J_Xc<< pointJacobian3, intrinsicsJacobian, J_td, J_tr;

       J_pfi = pointJacobian3*((T_WB.C()*T_SC0_.C()).transpose());

       factorJ_XBj<< - Eigen::Matrix3d::Identity(),
               okvis::kinematics::crossMx(v3Point - lP_T_WB.r()),
               - Eigen::Matrix3d::Identity()*featureTime.toSec();

       J_XBj = J_pfi * factorJ_XBj;

       vJ_Xc.push_back(J_Xc);
       vJ_XBj.push_back(J_XBj);
       vJ_pfi.push_back(J_pfi);
       ++numValidObs;
       ++itFrameIds;
       itRoi+=2;
    }
    if(numValidObs<2){
        computeHTimer.stop();
        return false;
    }
    OKVIS_ASSERT_EQ(Exception, numValidObs, frameIds.size(), "Inconsistent number of observations and frameIds");

    // Now we stack the Jacobians and marginalize the point position related dimensions.
    // In other words, project $H_{x_i}$ onto the nullspace of $H_{f^i}$

    Eigen::MatrixXd H_xi= Eigen::MatrixXd::Zero(2* numValidObs, nVariableDim_);
    Eigen::MatrixXd H_fi= Eigen::MatrixXd(2*numValidObs, 3);
    Eigen::Matrix<double, Eigen::Dynamic, 1> ri= Eigen::Matrix<double, Eigen::Dynamic, 1>(2*numValidObs, 1);
    Eigen::MatrixXd Ri = Eigen::MatrixXd::Identity(2*numValidObs, 2*numValidObs);
    for(size_t saga=0; saga< frameIds.size() ; ++saga)
    {
        size_t saga2 = saga*2;
        H_xi.block<2, 9 + okvis::cameras::RadialTangentialDistortion::NumDistortionIntrinsics>
                (saga2, 0)= vJ_Xc[saga];
        H_xi.block<2, 9>(saga2, 9 + okvis::cameras::RadialTangentialDistortion::NumDistortionIntrinsics
                         + 9* mStateID2CovID_[frameIds[saga]])= vJ_XBj[saga];
        H_fi.block<2,3>(saga2, 0)= vJ_pfi[saga];
        ri.segment<2>(saga2)= vri[saga];
        Ri(saga2, saga2)*= (vRi[saga2]*vRi[saga2]);
        Ri(saga2+1, saga2+1)*= (vRi[saga2+1]*vRi[saga2+1]);
    }

    Eigen::MatrixXd nullQ= vio::nullspace(H_fi);// 2nx(2n-3), n==numValidObs
    OKVIS_ASSERT_EQ(Exception, nullQ.cols(), (int)(2*numValidObs-3), "Nullspace of Hfi should have 2n-3 columns");
//    OKVIS_ASSERT_LT(Exception, (nullQ.transpose()* H_fi).norm(), 1e-6, "nullspace is not correct!");
    r_oi.noalias()= nullQ.transpose()*ri;
    H_oi.noalias()= nullQ.transpose()*H_xi;
    R_oi = nullQ.transpose()*(Ri*nullQ).eval();

    vri.clear();
    vJ_pfi.clear();
    vJ_XBj.clear();
    vJ_Xc.clear();
    frameIds.clear();
    computeHTimer.stop();
    return true;
}
#endif

// TODO(jhuai): merge with the superclass implementation
void MSCKF2::updateStates(const Eigen::Matrix<double, Eigen::Dynamic, 1> &deltaX)
{
    updateStatesTimer.start();
    OKVIS_ASSERT_EQ_DBG(Exception, deltaX.rows(), (int)covDim_, "Inconsistent size of update to the states");
    OKVIS_ASSERT_NEAR(Exception, (deltaX.head<9>() - deltaX.tail<9>()).lpNorm<Eigen::Infinity>(), 0, 1e-8,
                      "Correction to the current states from head and tail should be identical");

    std::map<uint64_t, States>::reverse_iterator lastElementIterator = statesMap_.rbegin();
    const States& stateInQuestion = lastElementIterator->second;
    uint64_t stateId = stateInQuestion.id;

    // update global states
    std::shared_ptr<ceres::PoseParameterBlock> poseParamBlockPtr =std::static_pointer_cast<ceres::PoseParameterBlock>(
                mapPtr_->parameterBlockPtr(stateId));
    kinematics::Transformation T_WS = poseParamBlockPtr->estimate();
    Eigen::Vector3d deltaAlpha = deltaX.segment<3>(3);
    Eigen::Quaterniond deltaq= vio::quaternionFromSmallAngle(deltaAlpha); //rvec2quat(deltaAlpha);
    T_WS = kinematics::Transformation(T_WS.r() + deltaX.head<3>(), deltaq* T_WS.q());// in effect this amounts to PoseParameterBlock::plus()
    poseParamBlockPtr->setEstimate(T_WS);

    // update imu sensor states
    const int imuIdx =0;
    uint64_t SBId= stateInQuestion.sensors.at(SensorStates::Imu).at(imuIdx).at(ImuSensorStates::SpeedAndBias).id;
    std::shared_ptr<ceres::SpeedAndBiasParameterBlock> sbParamBlockPtr =std::static_pointer_cast<ceres::SpeedAndBiasParameterBlock>(
                mapPtr_->parameterBlockPtr(SBId));
    SpeedAndBiases sb = sbParamBlockPtr->estimate();
    sbParamBlockPtr->setEstimate(sb + deltaX.segment<9>(6));

    uint64_t TGId= stateInQuestion.sensors.at(SensorStates::Imu).at(imuIdx).at(ImuSensorStates::TG).id;
    std::shared_ptr<ceres::ShapeMatrixParamBlock> tgParamBlockPtr =std::static_pointer_cast<ceres::ShapeMatrixParamBlock>(
                mapPtr_->parameterBlockPtr(TGId));
    Eigen::Matrix<double, 9 ,1> sm = tgParamBlockPtr->estimate();
    tgParamBlockPtr->setEstimate(sm + deltaX.segment<9>(15));

    uint64_t TSId= stateInQuestion.sensors.at(SensorStates::Imu).at(imuIdx).at(ImuSensorStates::TS).id;
    std::shared_ptr<ceres::ShapeMatrixParamBlock> tsParamBlockPtr =std::static_pointer_cast<ceres::ShapeMatrixParamBlock>(
                mapPtr_->parameterBlockPtr(TSId));
    sm = tsParamBlockPtr->estimate();
    tsParamBlockPtr->setEstimate(sm + deltaX.segment<9>(24));

    uint64_t TAId= stateInQuestion.sensors.at(SensorStates::Imu).at(imuIdx).at(ImuSensorStates::TA).id;
    std::shared_ptr<ceres::ShapeMatrixParamBlock> taParamBlockPtr =std::static_pointer_cast<ceres::ShapeMatrixParamBlock>(
                mapPtr_->parameterBlockPtr(TAId));
    sm = taParamBlockPtr->estimate();
    taParamBlockPtr->setEstimate(sm + deltaX.segment<9>(33));

    //update camera sensor states
    const int camIdx =0;
    uint64_t extrinsicId = stateInQuestion.sensors.at(SensorStates::Camera).at(camIdx).at(CameraSensorStates::T_SCi).id;
    std::shared_ptr<ceres::PoseParameterBlock> extrinsicParamBlockPtr =std::static_pointer_cast<ceres::PoseParameterBlock>(
                mapPtr_->parameterBlockPtr(extrinsicId));
    kinematics::Transformation T_SC0 = extrinsicParamBlockPtr->estimate();
    T_SC0 = kinematics::Transformation(T_SC0.r() - T_SC0.C()*deltaX.segment<3>(42), T_SC0.q());// the error state is $\delta p_B^C$ or $\delta p_S^C$
    extrinsicParamBlockPtr->setEstimate(T_SC0);

    uint64_t intrinsicId = stateInQuestion.sensors.at(SensorStates::Camera).at(camIdx).at(CameraSensorStates::Intrinsic).id;
    std::shared_ptr<ceres::CameraIntrinsicParamBlock> intrinsicParamBlockPtr =std::static_pointer_cast<ceres::CameraIntrinsicParamBlock>(
                mapPtr_->parameterBlockPtr(intrinsicId));
    Eigen::Matrix<double,4,1> cameraIntrinsics = intrinsicParamBlockPtr->estimate();
    intrinsicParamBlockPtr->setEstimate(cameraIntrinsics + deltaX.segment<4>(45));

    const int nDistortionCoeffDim = okvis::cameras::RadialTangentialDistortion::NumDistortionIntrinsics;
    uint64_t distortionId = stateInQuestion.sensors.at(SensorStates::Camera).at(camIdx).at(CameraSensorStates::Distortion).id;
    std::shared_ptr<ceres::CameraDistortionParamBlock> distortionParamBlockPtr =std::static_pointer_cast<ceres::CameraDistortionParamBlock>(
                mapPtr_->parameterBlockPtr(distortionId));
    Eigen::Matrix<double,nDistortionCoeffDim, 1> cameraDistortion = distortionParamBlockPtr->estimate();
    distortionParamBlockPtr->setEstimate(cameraDistortion + deltaX.segment<nDistortionCoeffDim>(49));

    uint64_t tdId = stateInQuestion.sensors.at(SensorStates::Camera).at(camIdx).at(CameraSensorStates::TD).id;
    std::shared_ptr<ceres::CameraTimeParamBlock> tdParamBlockPtr =std::static_pointer_cast<ceres::CameraTimeParamBlock>(
                mapPtr_->parameterBlockPtr(tdId));
    double td = tdParamBlockPtr->estimate();
    tdParamBlockPtr->setEstimate(td + deltaX[49 + nDistortionCoeffDim]);

    uint64_t trId = stateInQuestion.sensors.at(SensorStates::Camera).at(camIdx).at(CameraSensorStates::TR).id;
    std::shared_ptr<ceres::CameraTimeParamBlock> trParamBlockPtr =std::static_pointer_cast<ceres::CameraTimeParamBlock>(
                mapPtr_->parameterBlockPtr(trId));
    double tr = trParamBlockPtr->estimate();
    trParamBlockPtr->setEstimate(tr + deltaX[50 + nDistortionCoeffDim]);

    // Update augmented states except for the last one which is the current state already updated
    // this section assumes that the statesMap is an ordered map
    size_t jack = 0;
    auto finalIter = statesMap_.end();
    --finalIter;

    for(auto iter = statesMap_.begin(); iter!= finalIter; ++iter, ++jack)
    {
        stateId = iter->first;
        size_t qStart = 51 + nDistortionCoeffDim + 3 + 9*jack;

        poseParamBlockPtr =std::static_pointer_cast<ceres::PoseParameterBlock>(
                    mapPtr_->parameterBlockPtr(stateId));
        T_WS = poseParamBlockPtr->estimate();
        deltaAlpha = deltaX.segment<3>(qStart);
        deltaq= vio::quaternionFromSmallAngle(deltaAlpha); //rvec2quat(deltaAlpha);
        T_WS = kinematics::Transformation(T_WS.r() + deltaX.segment<3>(qStart - 3), deltaq* T_WS.q());// in effect this amounts to PoseParameterBlock::plus()
        poseParamBlockPtr->setEstimate(T_WS);

        SBId= iter->second.sensors.at(SensorStates::Imu).at(imuIdx).at(ImuSensorStates::SpeedAndBias).id;
        sbParamBlockPtr =std::static_pointer_cast<ceres::SpeedAndBiasParameterBlock>(
                    mapPtr_->parameterBlockPtr(SBId));
        sb = sbParamBlockPtr->estimate();
        sb.head<3>() += deltaX.segment<3>(qStart + 3);
        sbParamBlockPtr->setEstimate(sb);
    }
    updateStatesTimer.stop();
}

#ifdef USE_IEKF
// iterated extended Kalman filter
void MSCKF2::optimize(bool verbose)
{
    optimizeTimer.start();
    // containers of Jacobians of measurements
    std::vector<Eigen::MatrixXd> vr_o;
    std::vector<Eigen::MatrixXd> vH_o;
    std::vector<Eigen::MatrixXd> vR_o;
    // gather tracks of features that are not tracked in current frame
    uint64_t currFrameId= currentFrameId();
    const cameras::NCameraSystem oldCameraSystem = multiFramePtrMap_.at(currFrameId)->GetCameraSystem(); // only used to get image width and height

    OKVIS_ASSERT_EQ(Exception, covDim_- 51 - cameras::RadialTangentialDistortion::NumDistortionIntrinsics, 9* statesMap_.size(),
                    "Inconsistent covDim and number of states");

    retrieveEstimatesOfConstants(oldCameraSystem);
    size_t dimH_o[2]= {0,nVariableDim_};

    mLandmarkID2Residualize.clear();
    size_t tempCounter =0;
    Eigen::MatrixXd variableCov = covariance_.block(42,42, dimH_o[1], dimH_o[1]);

    for(auto it = landmarksMap_.begin(); it!=landmarksMap_.end(); ++it, ++tempCounter){
        ResidualizeCase toResidualize = NotInState_NotTrackedNow;

        for(auto itObs= it->second.observations.rbegin(), iteObs= it->second.observations.rend();
            itObs!=iteObs; ++itObs)
        {
            if(itObs->first.frameId == currFrameId)
            {
                toResidualize=NotToAdd_TrackedNow;
                break;
            }
        }
        mLandmarkID2Residualize.push_back(std::make_pair(it->second.id, toResidualize));
    }

    ///iterations of EKF
    Eigen::Matrix<double, Eigen::Dynamic, 1> deltaX, tempDeltaX; //record the last update step, used to cancel last update in IEKF
    size_t numIteration = 0;
    const double epsilon = 1e-3;
    Eigen::MatrixXd r_q, T_H, R_q, S, K;

    while(numIteration<5){
        if(numIteration){
            updateStates(-deltaX); //effectively undo last update in IEKF
//            std::cout << "after undo update "<< print(std::cout)<< std::endl;
        }
        size_t nMarginalizedFeatures = 0;
        tempCounter =0;
        dimH_o[0]=0;
        vr_o.clear();
        vR_o.clear();
        vH_o.clear();

        for(auto it = landmarksMap_.begin(); it!=landmarksMap_.end(); ++it, ++tempCounter)
        {
            const size_t nNumObs = it->second.observations.size();
            if(mLandmarkID2Residualize[tempCounter].second !=NotInState_NotTrackedNow || nNumObs<3) //TODO: is 3 too harsh?
                continue;

            // the rows of H_oi (denoted by nObsDim), and r_oi, and size of R_oi may be resized in computeHoi
            Eigen::MatrixXd H_oi; //(nObsDim, dimH_o[1])
            Eigen::Matrix<double, Eigen::Dynamic, 1> r_oi; //(nObsDim, 1)
            Eigen::MatrixXd R_oi; //(nObsDim, nObsDim)
            bool isValidJacobian = computeHoi(it->first, it->second, r_oi, H_oi, R_oi);
            if(!isValidJacobian)
                continue;

            if (FLAGS_use_mahalanobis) {
                // this test looks time consuming as it involves matrix inversion. alternatively,
                // some heuristics in computeHoi is used, e.g., ignore correspondences of too large discrepancy
                // remove outliders, cf. Li ijrr2014 visual inertial navigation with rolling shutter cameras
                double gamma = r_oi.transpose()*(H_oi*variableCov*H_oi.transpose() + R_oi).inverse()* r_oi;
                if(gamma > chi2_95percentile[r_oi.rows()])
                    continue;
            }

            vr_o.push_back(r_oi);
            vR_o.push_back(R_oi);
            vH_o.push_back(H_oi);
            dimH_o[0]+= r_oi.rows();
            ++nMarginalizedFeatures;
        }

        if(dimH_o[0] == 0)
        {
//            LOG(WARNING) << "zero valid support from landmarks#"<< landmarksMap_.size();

            // update minValidStateID, so that these old frames are removed later
            size_t tempCounter = 0;
            minValidStateID = statesMap_.rbegin()->first;
            for(auto it = landmarksMap_.begin(); it!=landmarksMap_.end();++it,
                ++tempCounter){
                if(mLandmarkID2Residualize[tempCounter].second == NotInState_NotTrackedNow)
                    continue;

                auto itObs= it->second.observations.begin();
                if(itObs->first.frameId < minValidStateID) //this assume that it->second.observations is an ordered map
                    minValidStateID = itObs->first.frameId;
            }

            optimizeTimer.stop();
            return;
        }

        computeKalmanGainTimer.start();
        // stack the marginalized Jacobians and residuals
        Eigen::MatrixXd H_o = Eigen::MatrixXd::Zero(dimH_o[0], nVariableDim_);
        Eigen::MatrixXd r_o(dimH_o[0], 1);
        Eigen::MatrixXd R_o = Eigen::MatrixXd::Zero(dimH_o[0], dimH_o[0]);
        int startRow=0;

        for(size_t jack=0; jack< nMarginalizedFeatures ; ++jack)
        {
            H_o.block(startRow, 0, vH_o[jack].rows(), dimH_o[1])= vH_o[jack];
            r_o.block(startRow, 0, vH_o[jack].rows(), 1)= vr_o[jack];
            R_o.block(startRow, startRow, vH_o[jack].rows(), vH_o[jack].rows())= vR_o[jack];
            startRow += vH_o[jack].rows();
        }

        if(r_o.rows() <= (int)nVariableDim_) // no need to reduce rows of H_o
        {
            r_q= r_o;
            T_H= H_o;
            R_q= R_o;
        }
        else
        {   // project H_o into H_x, reduce the residual dimension
            Eigen::HouseholderQR<Eigen::MatrixXd> qr(H_o);
            Eigen::MatrixXd thinQ(Eigen::MatrixXd::Identity(H_o.rows(), H_o.cols()));
            thinQ = qr.householderQ() * thinQ;

            r_q = thinQ.transpose()*r_o;
            R_q = thinQ.transpose()*R_o* thinQ;
            Eigen::MatrixXd R=qr.matrixQR().triangularView<Eigen::Upper>();

            for(size_t row=0; row< nVariableDim_ /*R.rows()*/; ++row)
            {
                for(size_t col=0; col< nVariableDim_ /*R.cols()*/; ++col)
                {
                    if(fabs(R(row, col))< 1e-10)
                        R(row,col)=0;
                }
            }
            T_H = R.block(0, 0, nVariableDim_, nVariableDim_);
        }

        // Calculate Kalman gain
        S = T_H*covariance_.block(okvis::ceres::ode::OdoErrorStateDim, okvis::ceres::ode::OdoErrorStateDim,
                                  nVariableDim_, nVariableDim_)*T_H.transpose() + R_q ;

        K = (covariance_.block(0, okvis::ceres::ode::OdoErrorStateDim, covDim_, nVariableDim_)*T_H.transpose())*S.inverse();

        // State correction
//        std::cout << "before update "<< print(std::cout)<< std::endl;
        if(numIteration){
            tempDeltaX = K * (r_q + T_H*deltaX.segment(okvis::ceres::ode::OdoErrorStateDim, nVariableDim_));
            if(std::isnan(tempDeltaX(0)) || std::isnan(tempDeltaX(1)))
            {
                OKVIS_ASSERT_TRUE(Exception, false, "nan in kalman filter");
            }
            computeKalmanGainTimer.stop();
//            if((tempDeltaX.head<15>().cwiseQuotient(deltaX.head<15>())).lpNorm<Eigen::Infinity>()>2)//this causes worse result
//                break;

            updateStates(tempDeltaX);
            if((deltaX- tempDeltaX).lpNorm<Eigen::Infinity>()<epsilon)
                break;

//            double normInf = (deltaX- tempDeltaX).lpNorm<Eigen::Infinity>();
//            std::cout <<"iter "<< numIteration<<" normInf "<<normInf<<" normInf<eps?"<< (bool)(normInf<epsilon)<<std::endl<<
//                            (deltaX- tempDeltaX).transpose()<<std::endl;

        }
        else{
            tempDeltaX = K * r_q;
            if(std::isnan(tempDeltaX(0)) || std::isnan(tempDeltaX(1)))
            {
                OKVIS_ASSERT_TRUE(Exception, false, "nan in kalman filter");
            }
            computeKalmanGainTimer.stop();

            updateStates(tempDeltaX);
            if(tempDeltaX.lpNorm<Eigen::Infinity>()<epsilon)
                break;
        }
        //for debugging
        double tempNorm = tempDeltaX.head<15>().lpNorm<Eigen::Infinity>();
        if(tempNorm>2)
        {
            std::cout<< tempDeltaX.transpose()<< std::endl;
            OKVIS_ASSERT_LT(Exception, tempNorm, 2, "Warn too large increment>2 may imply wrong association ");
        }
        //end debugging
        deltaX=tempDeltaX;
        ++numIteration;

    }

//    std::cout << "IEKF iterations "<<numIteration<<std::endl;
    // Covariance correction
    updateCovarianceTimer.start();

#if 0
    Eigen::MatrixXd tempMat = Eigen::MatrixXd::Identity(covDim_, covDim_);
    tempMat.block(0, okvis::ceres::ode::OdoErrorStateDim, covDim_, nVariableDim_) -= K*T_H;
    covariance_ = tempMat * (covariance_ * tempMat.transpose()).eval() + K * R_q * K.transpose(); //joseph form
#else
    covariance_ = covariance_ - K * S * K.transpose(); //alternative
#endif
    double minDiagVal = covariance_.diagonal().minCoeff();
    if(minDiagVal<0)
    {
        std::cout<<"Warn: current diagonal has negative "<<std::endl<< covariance_.diagonal().transpose() <<std::endl;
        OKVIS_ASSERT_GT(Exception, minDiagVal, 0, "negative covariance diagonal elements less than 0.000");
        covariance_.diagonal() = covariance_.diagonal().cwiseAbs();//TODO: hack is ugly!       
    }
    updateCovarianceTimer.stop();
    // update landmarks that are tracked in the current frame(the newly inserted state)
    {
        updateLandmarksTimer.start();
        retrieveEstimatesOfConstants(oldCameraSystem);// do this because states are just updated
        size_t tempCounter = 0;
        minValidStateID = statesMap_.rbegin()->first;
        for(auto it = landmarksMap_.begin(); it!=landmarksMap_.end();++it,
            ++tempCounter){
            if(mLandmarkID2Residualize[tempCounter].second == NotInState_NotTrackedNow)
                continue;
            //this happens with a just inserted landmark without triangulation.
            if(it->second.observations.size() < 2)
                continue;

            auto itObs= it->second.observations.begin();
            if(itObs->first.frameId < minValidStateID) //this assume that it->second.observations is an ordered map
                minValidStateID = itObs->first.frameId;

            // update coordinates of map points, this is only necessary when
            // (1) they are used to predict the points projection in new frames OR
            // (2) to visualize the point quality
            std::vector<Eigen::Vector2d > obsInPixel;
            std::vector<uint64_t> frameIds;
            std::vector<double> vRi; //std noise in pixels
            Eigen::Vector4d v4Xhomog;
            bool bSucceeded= triangulateAMapPoint(it->second, obsInPixel,
                                                  frameIds, v4Xhomog, vRi, tempCameraGeometry_,T_SC0_, it->first);
            if(bSucceeded){
                it->second.quality = 1.0;
                it->second.pointHomog = v4Xhomog;
            }
            else
                it->second.quality = 0.0;

        }
        updateLandmarksTimer.stop();
    }

    // summary output
    if (verbose) {
        LOG(INFO) << mapPtr_->summary.FullReport();
    }
    optimizeTimer.stop();
}
#else
// extended kalman filter
// Start msckf2 optimization.
void MSCKF2::optimize(bool verbose)
{
    optimizeTimer.start();
    // containers of Jacobians of measurements
    std::vector<Eigen::MatrixXd> vr_o;
    std::vector<Eigen::MatrixXd> vH_o;
    std::vector<Eigen::MatrixXd> vR_o;
    // gather tracks of features that are not tracked in current frame
    uint64_t currFrameId= currentFrameId();
    const cameras::NCameraSystem oldCameraSystem = multiFramePtrMap_.at(currFrameId)->GetCameraSystem(); // only used to get image width and height

    OKVIS_ASSERT_EQ(Exception, covDim_- 51 - cameras::RadialTangentialDistortion::NumDistortionIntrinsics, 9* statesMap_.size(),
                    "Inconsistent covDim and number of states");

    retrieveEstimatesOfConstants(oldCameraSystem);
    size_t dimH_o[2]= {0,nVariableDim_};
    size_t nMarginalizedFeatures = 0;
    mLandmarkID2Residualize.clear();
    size_t tempCounter =0;
    Eigen::MatrixXd variableCov = covariance_.block(42,42, dimH_o[1], dimH_o[1]);
    int culledPoints[2]= {0};
    for(auto it = landmarksMap_.begin(); it!=landmarksMap_.end(); ++it, ++tempCounter){
        ResidualizeCase toResidualize = NotInState_NotTrackedNow;
        const size_t nNumObs = it->second.observations.size();
        for(auto itObs= it->second.observations.rbegin(), iteObs= it->second.observations.rend();
            itObs!=iteObs; ++itObs)
        {
            if(itObs->first.frameId == currFrameId)
            {
                toResidualize=NotToAdd_TrackedNow;
                break;
            }
        }
        mLandmarkID2Residualize.push_back(std::make_pair(it->second.id, toResidualize));
        if(toResidualize!=NotInState_NotTrackedNow || nNumObs<3) //TODO: is 3 too harsh?
        {
            continue;
        }

        // the rows of H_oi (denoted by nObsDim), and r_oi, and size of R_oi may be resized in computeHoi
        Eigen::MatrixXd H_oi; //(nObsDim, dimH_o[1])
        Eigen::Matrix<double, Eigen::Dynamic, 1> r_oi; //(nObsDim, 1)
        Eigen::MatrixXd R_oi; //(nObsDim, nObsDim)
        bool isValidJacobian = computeHoi(it->first, it->second, r_oi, H_oi, R_oi);
        if(!isValidJacobian){
            ++culledPoints[0];
            continue;
        }

        if (FLAGS_use_mahalanobis) {
            // this test looks time consuming as it involves matrix inversion. alternatively,
            // some heuristics in computeHoi is used, e.g., ignore correspondences of too large discrepancy
            // remove outliders, cf. Li ijrr2014 visual inertial navigation with rolling shutter cameras
            double gamma = r_oi.transpose()*(H_oi*variableCov*H_oi.transpose() + R_oi).inverse()* r_oi;
            if(gamma > chi2_95percentile[r_oi.rows()]){
                ++culledPoints[1];
                continue;
            }
        }

        vr_o.push_back(r_oi);
        vR_o.push_back(R_oi);
        vH_o.push_back(H_oi);
        dimH_o[0]+= r_oi.rows();
        ++nMarginalizedFeatures;
    }
//    std::cout <<"number of marginalized features for msckf2 "<< nMarginalizedFeatures<<" cull points "<< culledPoints[0] << " "<< culledPoints[1]<<std::endl;
    if(dimH_o[0] == 0)
    {
//        LOG(WARNING) << "zero valid support from landmarks#"<< landmarksMap_.size();

         // update minValidStateID, so that these old frames are removed later
        size_t tempCounter = 0;
        minValidStateID = statesMap_.rbegin()->first;
        for(auto it = landmarksMap_.begin(); it!=landmarksMap_.end();++it,
            ++tempCounter){
            if(mLandmarkID2Residualize[tempCounter].second == NotInState_NotTrackedNow)
                continue;

            auto itObs= it->second.observations.begin();
            if(itObs->first.frameId < minValidStateID) //this assume that it->second.observations is an ordered map
                minValidStateID = itObs->first.frameId;
        }

        optimizeTimer.stop();
        return;
    }

    computeKalmanGainTimer.start();
    // stack the marginalized Jacobians and residuals
    Eigen::MatrixXd H_o = Eigen::MatrixXd::Zero(dimH_o[0], nVariableDim_);
    Eigen::MatrixXd r_o(dimH_o[0], 1);
    Eigen::MatrixXd R_o = Eigen::MatrixXd::Zero(dimH_o[0], dimH_o[0]);
    int startRow=0;

    for(size_t jack=0; jack< nMarginalizedFeatures ; ++jack)
    {
        H_o.block(startRow, 0, vH_o[jack].rows(), dimH_o[1])= vH_o[jack];
        r_o.block(startRow, 0, vH_o[jack].rows(), 1)= vr_o[jack];
        R_o.block(startRow, startRow, vH_o[jack].rows(), vH_o[jack].rows())= vR_o[jack];
        startRow += vH_o[jack].rows();
    }


    Eigen::MatrixXd r_q, T_H, R_q;

    if(r_o.rows() <= (int)nVariableDim_) // no need to reduce rows of H_o
    {
        r_q= r_o;
        T_H= H_o;
        R_q= R_o;

        //make T_H compatible with covariance dimension by expanding T_H with zeros corresponding to the rest states besides nVariableDim
//        Eigen::MatrixXd expandedT_H(dimH_o[0], covDim_);
//        expandedT_H<< Eigen::MatrixXd::Zero(dimH_o[0], 42), T_H, Eigen::MatrixXd::Zero(dimH_o[0], 9);
//        T_H= expandedT_H;
    }
    else
    {   // project H_o into H_x, reduce the residual dimension
        Eigen::HouseholderQR<Eigen::MatrixXd> qr(H_o);
        Eigen::MatrixXd thinQ(Eigen::MatrixXd::Identity(H_o.rows(), H_o.cols()));
        thinQ = qr.householderQ() * thinQ;

        r_q = thinQ.transpose()*r_o;
        R_q = thinQ.transpose()*R_o* thinQ;
        Eigen::MatrixXd R=qr.matrixQR().triangularView<Eigen::Upper>();

        for(size_t row=0; row< nVariableDim_ /*R.rows()*/; ++row)
        {
            for(size_t col=0; col< nVariableDim_ /*R.cols()*/; ++col)
            {
                if(fabs(R(row, col))< 1e-10)
                    R(row,col)=0;
            }
        }
        T_H = R.block(0, 0, nVariableDim_, nVariableDim_);
    }

    // Calculate Kalman gain
    Eigen::MatrixXd S = T_H*covariance_.block(okvis::ceres::ode::OdoErrorStateDim, okvis::ceres::ode::OdoErrorStateDim,
                                               nVariableDim_, nVariableDim_)*T_H.transpose() + R_q ;

    Eigen::MatrixXd K = (covariance_.block(0, okvis::ceres::ode::OdoErrorStateDim, covDim_, nVariableDim_)*T_H.transpose())*S.inverse();

    // State correction
    Eigen::Matrix<double, Eigen::Dynamic, 1> deltaX = K * r_q;
    if(std::isnan(deltaX(0)) || std::isnan(deltaX(1)))
    {
        OKVIS_ASSERT_TRUE(Exception, false, "nan in kalman filter");
    }
    //for debugging
    double tempNorm = deltaX.head<15>().lpNorm<Eigen::Infinity>();
    if(tempNorm>2)
    {
        std::cout<< deltaX.transpose()<< std::endl;
        OKVIS_ASSERT_LT(Exception, tempNorm, 2, "Warn too large increment>2 may imply wrong association ");
    }
    //end debugging
    computeKalmanGainTimer.stop();

    updateStates(deltaX);

    // Covariance correction
    updateCovarianceTimer.start();

#if 0
    Eigen::MatrixXd tempMat = Eigen::MatrixXd::Identity(covDim_, covDim_);
    tempMat.block(0, okvis::ceres::ode::OdoErrorStateDim, covDim_, nVariableDim_) -= K*T_H;
    covariance_ = tempMat * (covariance_ * tempMat.transpose()).eval() + K * R_q * K.transpose(); //joseph form
#else
    covariance_ = covariance_ - K * S * K.transpose(); //alternative
#endif
    if(covariance_.diagonal().minCoeff()< 0)
    {
        std::cout<<"Warn: current diagonal"<<std::endl<< covariance_.diagonal().transpose() <<std::endl;
        covariance_.diagonal() = covariance_.diagonal().cwiseAbs();//TODO: hack is ugly!
//        OKVIS_ASSERT_GT(Exception, covariance_.diagonal().minCoeff(), 0, "negative covariance diagonal elements");
    }
    updateCovarianceTimer.stop();
    // update landmarks that are tracked in the current frame(the newly inserted state)
    {
        updateLandmarksTimer.start();
        retrieveEstimatesOfConstants(oldCameraSystem);// do this because states are just updated
        size_t tempCounter = 0;
        minValidStateID = statesMap_.rbegin()->first;
        for(auto it = landmarksMap_.begin(); it!=landmarksMap_.end();++it,
            ++tempCounter){
            if(mLandmarkID2Residualize[tempCounter].second == NotInState_NotTrackedNow)
                continue;
            //this happens with a just inserted landmark without triangulation.
            if(it->second.observations.size() < 2)
                continue;

            auto itObs= it->second.observations.begin();
            if(itObs->first.frameId < minValidStateID) //this assume that it->second.observations is an ordered map
                minValidStateID = itObs->first.frameId;

            // update coordinates of map points, this is only necessary when
            // (1) they are used to predict the points projection in new frames OR
            // (2) to visualize the point quality
            std::vector<Eigen::Vector2d > obsInPixel;
            std::vector<uint64_t> frameIds;
            std::vector<double> vRi; //std noise in pixels
            Eigen::Vector4d v4Xhomog;
            bool bSucceeded= triangulateAMapPoint(it->second, obsInPixel,
                                                  frameIds, v4Xhomog, vRi, tempCameraGeometry_,T_SC0_, it->first);
            if(bSucceeded){
                it->second.quality = 1.0; 
                it->second.pointHomog = v4Xhomog;
            }
            else
                it->second.quality = 0.0;

        }
        updateLandmarksTimer.stop();
    }

    // summary output
    if (verbose) {
        LOG(INFO) << mapPtr_->summary.FullReport();
    }
    optimizeTimer.stop();
}
#endif


#ifdef USE_AIDP
// TODO(jhuai): mapPtr_ and hpbid is only used for debug, 
// TODO(jhuai): merge with the superclass implementation
// output the points position in the global frame, v4Xhomog. 
// TODO: output position in the anchor camera frame
bool MSCKF2::triangulateAMapPoint(const MapPoint & mp,  std::vector<Eigen::Vector2d >& obsInPixel,
                                        std::vector<uint64_t >& frameIds, Eigen::Vector4d& v4Xhomog, std::vector<double>& vR_oi,
                                        const cameras::PinholeCamera< cameras::RadialTangentialDistortion >& cameraGeometry,
                                        const kinematics::Transformation & T_SC0,
                                        const uint64_t& hpbid)
{
    triangulateTimer.start();
    std::vector<Eigen::Vector3d > obsDirections;// each entry is undistorted coordinates in image plane at z=1 in the specific camera frame, [\bar{x},\bar{y},1]
    std::vector<Sophus::SE3d> T_CWs; //the SE3 transform from world to camera frame

    for(auto itObs= mp.observations.begin(), iteObs= mp.observations.end(); itObs!=iteObs; ++itObs )
    {
        uint64_t poseId = itObs->first.frameId;
        Eigen::Vector2d measurement;
        okvis::MultiFramePtr multiFramePtr = multiFramePtrMap_.at(itObs->first.frameId);
        multiFramePtr->getKeypoint(itObs->first.cameraIndex, itObs->first.keypointIndex, measurement);

#if 0 //debugging
        std::shared_ptr <const ceres::ReprojectionError
                < okvis::cameras::PinholeCamera<
                okvis::cameras::RadialTangentialDistortion> > > reprojectionErrorPtr=
                std::dynamic_pointer_cast< const
                okvis::ceres::ReprojectionError< okvis::cameras::PinholeCamera<
                okvis::cameras::RadialTangentialDistortion> > >(
                    mapPtr_->errorInterfacePtr(reinterpret_cast< ::ceres::ResidualBlockId>(itObs->second)));

        Eigen::Vector2d measurement1 = reprojectionErrorPtr->measurement();
        OKVIS_ASSERT_LT(Exception, (measurement - measurement1).norm(), 1e-8,
                        "wrong keypoint correspondence in map and frame!");
#endif

        obsInPixel.push_back(measurement);

        double kpSize = 1.0;
        multiFramePtr->getKeypointSize(itObs->first.cameraIndex, itObs->first.keypointIndex, kpSize);
        vR_oi.push_back(kpSize/8); vR_oi.push_back(kpSize/8); // image pixel noise follows that in addObservation function

        //use the latest estimates for camera intrinsic parameters
        Eigen::Vector3d backProjectionDirection;
        cameraGeometry.backProject( measurement, &backProjectionDirection);
        obsDirections.push_back(backProjectionDirection); // each observation is in image plane z=1, (\bar{x}, \bar{y}, 1)

        okvis::kinematics::Transformation T_WS, T_WC0;
        get_T_WS(poseId, T_WS);
        T_WC0= T_WS * T_SC0;
        Sophus::SE3d Tc2w(T_WC0.q(), T_WC0.r());
        T_CWs.push_back(Tc2w.inverse());
        frameIds.push_back(poseId);
    }
#if 0  /// point's world position estimated during the feature tracking, for debugging
    std::shared_ptr<okvis::ceres::HomogeneousPointParameterBlock> pointPBPtr =
            std::static_pointer_cast<okvis::ceres::HomogeneousPointParameterBlock>( mapPtr_->parameterBlockPtr(hpbid));
    Eigen::Vector4d homoPoint = pointPBPtr->estimate();
    std::cout<< "okvis point estimate :"<< (homoPoint.head<3>().transpose()/homoPoint[3])<<std::endl;
#endif

    bool isValid(false); //is triangulation valid, i.e., not too large uncertainty
    bool isParallel(false); //is a ray

    //test parallel following okvis::triangulateFast using only the first, last, and middle observations
    okvis::kinematics::Transformation T_AW(T_CWs.front().translation(), T_CWs.front().unit_quaternion());
    okvis::kinematics::Transformation T_BW(T_CWs.back().translation(), T_CWs.back().unit_quaternion());
    double keypointAStdDev = vR_oi.front()*8;
    keypointAStdDev = 0.8 * keypointAStdDev / 12.0;
    double raySigmasA = sqrt(sqrt(2)) * keypointAStdDev / cameraGeometry.focalLengthU();

    keypointAStdDev = vR_oi.back()*8;
    keypointAStdDev = 0.8 * keypointAStdDev / 12.0;
    double raySigmasB = sqrt(sqrt(2)) * keypointAStdDev / cameraGeometry.focalLengthU();
    double sigmaR = std::max(raySigmasA, raySigmasB);

    Eigen::Vector3d e1 = (obsDirections.front()).normalized();
    Eigen::Vector3d e2 = (T_AW.C()*T_BW.C().transpose()*obsDirections.back()).normalized();
    Eigen::Vector3d e3 = e2; // we also check the middle point for safety
    okvis::kinematics::Transformation T_MW = T_BW;
    if(obsDirections.size()>2) // number of observations<=2, happens with triangulating points for visualization
    {
        auto iter= T_CWs.begin() + obsDirections.size()/2;
        T_MW = okvis::kinematics::Transformation(iter->translation(), iter->unit_quaternion());
        auto itObs = obsDirections.begin() + obsDirections.size()/2;
        e3 = (T_AW.C()*T_MW.C().transpose()*(*itObs)).normalized();
    }    

    double e1e2 = e1.dot(e2);
    double e1e3=  e1.dot(e3);
    double e1e22 = e1e2*e1e2;
    double e1e32 = e1e3*e1e3;
    // ray parallax test
    const double parallaxThreshold = 1.0 - 5e-5; // the value is chosen to be comparable with okvis::triangulateFast, yet a little easier to declare parallel
    if( e1e22 > parallaxThreshold && e1e32 > parallaxThreshold)
    {
        isParallel = true;
        if ((e1.cross(e2)).norm() < 6 * sigmaR && (e1.cross(e3)).norm() < 6 * sigmaR){
            isValid = true;
        }
        else //TODO: why isvalid not true?
        {
            triangulateTimer.stop();
            return false;
        }

//        OKVIS_ASSERT_TRUE(Exception, isValid, "isValid supposed to be true");
        v4Xhomog.head<3>() = (e1+e2+e3)/3.0;
        v4Xhomog[3] = 0;
        v4Xhomog = T_AW.inverse()* v4Xhomog;
        triangulateTimer.stop();
        return true;
    }

    if(e1e22< e1e32){
        Eigen::Vector3d p2 = T_AW.r() - (T_AW.q()*T_BW.q().conjugate())._transformVector(T_BW.r());

        v4Xhomog = triangulateFastLocal(Eigen::Vector3d(0,0,0),  // center of A in A coordinates
                         e1, p2, // center of B in A coordinates
                         e2, sigmaR, isValid, isParallel);

    }else{
        Eigen::Vector3d p3 = T_AW.r() - (T_AW.q()*T_MW.q().conjugate())._transformVector(T_MW.r());

        v4Xhomog = triangulateFastLocal(Eigen::Vector3d(0,0,0),  // center of A in A coordinates
                         e1, p3, // center of M in A coordinates
                         e3, sigmaR, isValid, isParallel);
    }

    OKVIS_ASSERT_FALSE(Exception, isParallel, "a infinity point infiltrate ");

    if(isValid)
    {
        v4Xhomog/=v4Xhomog[3];
        v4Xhomog = T_AW.inverse()* v4Xhomog;
        Eigen::Vector3d res= v4Xhomog.head<3>();

        triangulate_refine_GN( obsDirections, T_CWs, res, 7);
        v4Xhomog[3]=1;
        v4Xhomog.head<3>() = res;

        triangulateTimer.stop();
        return true;
    }
    else
    {
        //        std::cout<<" invalid triangulation with input to triangulateFast "<< obsDirections.front().transpose()<<std::endl<<
        //                   (T_AW*T_BW.inverse()).r().transpose()<<std::endl<<
        //                   (T_AW.C()*T_BW.C().transpose()*obsDirections.back()).transpose() <<std::endl<< sigmaR<<std::endl;
        //        std::cout <<"my dlt and okvis dlt estiamtes are "<< v4Xhomog.transpose() <<" "<< v4Xhomog2.transpose()<< std::endl;
        triangulateTimer.stop();
        return false;
    }
}
#else
//TODO: mapPtr_ and hpbid is only used for debug
// output the points position in the world frame v4Xhomog
bool MSCKF2::triangulateAMapPoint(const MapPoint & mp,  std::vector<Eigen::Vector2d >& obsInPixel,
                                        std::vector<uint64_t >& frameIds, Eigen::Vector4d& v4Xhomog, std::vector<double>& vR_oi,
                                        const cameras::PinholeCamera< cameras::RadialTangentialDistortion >& cameraGeometry,
                                        const kinematics::Transformation & T_SC0,
                                        const uint64_t& hpbid)
{
    triangulateTimer.start();
    std::vector<Eigen::Vector3d > obsDirections;// each entry is undistorted coordinates in image plane at z=1 in the specific camera frame, [\bar{x},\bar{y},1]
    std::vector<Sophus::SE3d> T_CWs; //the SE3 transform from world to camera frame

    for(auto itObs= mp.observations.begin(), iteObs= mp.observations.end(); itObs!=iteObs; ++itObs )
    {
        uint64_t poseId = itObs->first.frameId;
        Eigen::Vector2d measurement;
        okvis::MultiFramePtr multiFramePtr = multiFramePtrMap_.at(itObs->first.frameId);
        multiFramePtr->getKeypoint(itObs->first.cameraIndex, itObs->first.keypointIndex, measurement);

#if 0 //debugging
        std::shared_ptr <const ceres::ReprojectionError
                < okvis::cameras::PinholeCamera<
                okvis::cameras::RadialTangentialDistortion> > > reprojectionErrorPtr=
                std::dynamic_pointer_cast< const
                okvis::ceres::ReprojectionError< okvis::cameras::PinholeCamera<
                okvis::cameras::RadialTangentialDistortion> > >(
                    mapPtr_->errorInterfacePtr(reinterpret_cast< ::ceres::ResidualBlockId>(itObs->second)));

        Eigen::Vector2d measurement1 = reprojectionErrorPtr->measurement();
        OKVIS_ASSERT_LT(Exception, (measurement - measurement1).norm(), 1e-8,
                        "wrong keypoint correspondence in map and frame!");
#endif

        obsInPixel.push_back(measurement);

        double kpSize = 1.0;
        multiFramePtr->getKeypointSize(itObs->first.cameraIndex, itObs->first.keypointIndex, kpSize);
        vR_oi.push_back(kpSize/8); vR_oi.push_back(kpSize/8); // image pixel noise follows that in addObservation function

        //use the latest estimates for camera intrinsic parameters
        Eigen::Vector3d backProjectionDirection;
        cameraGeometry.backProject( measurement, &backProjectionDirection);
        obsDirections.push_back(backProjectionDirection); // each observation is in image plane z=1, (\bar{x}, \bar{y}, 1)

        okvis::kinematics::Transformation T_WS, T_WC0;
        get_T_WS(poseId, T_WS);
        T_WC0= T_WS * T_SC0;
        Sophus::SE3d Tc2w(T_WC0.q(), T_WC0.r());
        T_CWs.push_back(Tc2w.inverse());
        frameIds.push_back(poseId);
    }
#if 0  /// point's world position estimated during the feature tracking, for debugging
    std::shared_ptr<okvis::ceres::HomogeneousPointParameterBlock> pointPBPtr =
            std::static_pointer_cast<okvis::ceres::HomogeneousPointParameterBlock>( mapPtr_->parameterBlockPtr(hpbid));
    Eigen::Vector4d homoPoint = pointPBPtr->estimate();
    std::cout<< "okvis point estimate :"<< (homoPoint.head<3>().transpose()/homoPoint[3])<<std::endl;
#endif

#if 1 ///Method 1 estimate point's world position with DLT + gauss newton, for simulations with ideal conditions, this method may perform better than method 2
    bool isValid;
    bool isParallel;
    v4Xhomog =Get_X_from_xP_lin(obsDirections, T_CWs, isValid, isParallel);
    if(isValid && !isParallel)
    {
        Eigen::Vector3d res= v4Xhomog.head<3>()/v4Xhomog[3];
//        std::cout<<"before Gauss Optimization:"<< res.transpose()<<std::endl;
        triangulate_refine_GN( obsDirections, T_CWs, res, 5);
        v4Xhomog[3]=1;
        v4Xhomog.head<3>() = res;
//        std::cout<<"after Gauss Optimization:"<< res.transpose()<<std::endl;
        triangulateTimer.stop();
        return true;
    }
    else
    {
        std::cout<<" cannot triangulate pure rotation or infinity points "<< v4Xhomog.transpose() <<std::endl;
        triangulateTimer.stop();
        return false;
    }
#else ///method 2 Median point method and/or gauss newton
    bool isValid(false); //is triangulation valid, i.e., not too large uncertainty
    bool isParallel(false); //is a ray

    //test parallel following okvis::triangulateFast using only the first, last, and middle observations
    okvis::kinematics::Transformation T_AW(T_CWs.front().translation(), T_CWs.front().unit_quaternion());
    okvis::kinematics::Transformation T_BW(T_CWs.back().translation(), T_CWs.back().unit_quaternion());
    double keypointAStdDev = vR_oi.front()*8;
    keypointAStdDev = 0.8 * keypointAStdDev / 12.0;
    double raySigmasA = sqrt(sqrt(2)) * keypointAStdDev / cameraGeometry.focalLengthU();

    keypointAStdDev = vR_oi.back()*8;
    keypointAStdDev = 0.8 * keypointAStdDev / 12.0;
    double raySigmasB = sqrt(sqrt(2)) * keypointAStdDev / cameraGeometry.focalLengthU();
    double sigmaR = std::max(raySigmasA, raySigmasB);

    Eigen::Vector3d e1 = (obsDirections.front()).normalized();
    Eigen::Vector3d e2 = (T_AW.C()*T_BW.C().transpose()*obsDirections.back()).normalized();
    Eigen::Vector3d e3 = e2; // we also check the middle point for safety
    okvis::kinematics::Transformation T_MW = T_BW;
    if(obsDirections.size()>2)
    {
        auto iter= T_CWs.begin() + obsDirections.size()/2;
        T_MW = okvis::kinematics::Transformation(iter->translation(), iter->unit_quaternion());
        auto itObs = obsDirections.begin() + obsDirections.size()/2;
        e3 = (T_AW.C()*T_MW.C().transpose()*(*itObs)).normalized();
    }
    // number of observations<=2, happens with triangulating points for visualization

    double e1e2 = e1.dot(e2);
    double e1e3=  e1.dot(e3);
    double e1e22 = e1e2*e1e2;
    double e1e32 = e1e3*e1e3;
    // ray parallax test
    const double parallaxThreshold = 1.0 - 5e-5; // the value is chosen to be comparable with okvis::triangulateFast, yet a little easier to declare parallel
    if( e1e22 > parallaxThreshold && e1e32 > parallaxThreshold)
    {
        isParallel = true;
        if ((e1.cross(e2)).norm() < 6 * sigmaR && (e1.cross(e3)).norm() < 6 * sigmaR){
            isValid = true;
        }
        OKVIS_ASSERT_TRUE(Exception, isValid, "isValid supposed to be true");
        v4Xhomog.head<3>() = (e1+e2+e3)/3.0;
        v4Xhomog[3] = 0;
        v4Xhomog = T_AW.inverse()* v4Xhomog;
        triangulateTimer.stop();
        return false; //euclidean representation does not support rays
    }

    if(e1e22< e1e32){
        Eigen::Vector3d p2 = T_AW.r() - (T_AW.q()*T_BW.q().conjugate())._transformVector(T_BW.r());

        v4Xhomog = triangulateFastLocal(Eigen::Vector3d(0,0,0),  // center of A in A coordinates
                         e1, p2, // center of B in A coordinates
                         e2, sigmaR, isValid, isParallel);

    }else{
        Eigen::Vector3d p3 = T_AW.r() - (T_AW.q()*T_MW.q().conjugate())._transformVector(T_MW.r());

        v4Xhomog = triangulateFastLocal(Eigen::Vector3d(0,0,0),  // center of A in A coordinates
                         e1, p3, // center of M in A coordinates
                         e3, sigmaR, isValid, isParallel);
    }

    OKVIS_ASSERT_FALSE(Exception, isParallel, "a infinity point infiltrate ");

    if(isValid)
    {
        v4Xhomog/=v4Xhomog[3];
        v4Xhomog = T_AW.inverse()* v4Xhomog;
        Eigen::Vector3d res= v4Xhomog.head<3>();

        triangulate_refine_GN( obsDirections, T_CWs, res, 7);
        v4Xhomog[3]=1;
        v4Xhomog.head<3>() = res;

        triangulateTimer.stop();
        return true;
    }
    else
    {
        //        std::cout<<" invalid triangulation with input to triangulateFast "<< obsDirections.front().transpose()<<std::endl<<
        //                   (T_AW*T_BW.inverse()).r().transpose()<<std::endl<<
        //                   (T_AW.C()*T_BW.C().transpose()*obsDirections.back()).transpose() <<std::endl<< sigmaR<<std::endl;
        //        std::cout <<"my dlt and okvis dlt estiamtes are "<< v4Xhomog.transpose() <<" "<< v4Xhomog2.transpose()<< std::endl;
        triangulateTimer.stop();
        return false;
    }
#endif
}
#endif

<<<<<<< HEAD
=======
okvis::Time MSCKF2::firstStateTimestamp()
{
    return statesMap_.begin()->second.timestamp;
}

// print states and their std
// std::string debugFile; // to store the states and stds
bool MSCKF2::print(const std::string debugFile)
{
    static std::ofstream mDebug;  // the stream corresponding to the debugFile
    if(!mDebug.is_open())
    {
        mDebug.open (debugFile, std::ofstream::out);
        mDebug << "%state timestamp, frameIdInSource, T_WS(xyz, xyzw), v_WS, bg, ba, Tg, Ts, Ta, "
                  "p_CB, fx, fy, cx, cy, k1, k2, p1, p2, td, tr, and their stds"<< std::endl;
    }
    return print(mDebug);
}

bool MSCKF2::print(std::ostream& mDebug){
    uint64_t poseId = statesMap_.rbegin()->first;
    std::shared_ptr<ceres::PoseParameterBlock> poseParamBlockPtr =std::static_pointer_cast<ceres::PoseParameterBlock>(
                mapPtr_->parameterBlockPtr(poseId));
    kinematics::Transformation T_WS = poseParamBlockPtr->estimate();
    okvis::Time currentTime = statesMap_.rbegin()->second.timestamp;
    assert(multiFramePtrMap_.rbegin()->first == poseId);

    Eigen::IOFormat SpaceInitFmt(Eigen::StreamPrecision, Eigen::DontAlignCols, " ", " ", "", "", "", "");

    mDebug<<currentTime << " "<<multiFramePtrMap_.rbegin()->second->idInSource
         <<" "<< std::setfill(' ')<< T_WS.parameters().transpose().format(SpaceInitFmt);
    // update imu sensor states
    const int imuIdx =0;
    const States stateInQuestion = statesMap_.rbegin()->second;
    uint64_t SBId= stateInQuestion.sensors.at(SensorStates::Imu).at(imuIdx).at(ImuSensorStates::SpeedAndBias).id;
    std::shared_ptr<ceres::SpeedAndBiasParameterBlock> sbParamBlockPtr =std::static_pointer_cast<ceres::SpeedAndBiasParameterBlock>(
                mapPtr_->parameterBlockPtr(SBId));
    SpeedAndBiases sb = sbParamBlockPtr->estimate();
    mDebug<<" "<< sb.transpose().format(SpaceInitFmt);

    uint64_t TGId= stateInQuestion.sensors.at(SensorStates::Imu).at(imuIdx).at(ImuSensorStates::TG).id;
    std::shared_ptr<ceres::ShapeMatrixParamBlock> tgParamBlockPtr =std::static_pointer_cast<ceres::ShapeMatrixParamBlock>(
                mapPtr_->parameterBlockPtr(TGId));
    Eigen::Matrix<double, 9 ,1> sm = tgParamBlockPtr->estimate();
    mDebug<<" "<< sm.transpose().format(SpaceInitFmt);

    uint64_t TSId= stateInQuestion.sensors.at(SensorStates::Imu).at(imuIdx).at(ImuSensorStates::TS).id;
    std::shared_ptr<ceres::ShapeMatrixParamBlock> tsParamBlockPtr =std::static_pointer_cast<ceres::ShapeMatrixParamBlock>(
                mapPtr_->parameterBlockPtr(TSId));
    sm = tsParamBlockPtr->estimate();
    mDebug<<" "<< sm.transpose().format(SpaceInitFmt);

    uint64_t TAId= stateInQuestion.sensors.at(SensorStates::Imu).at(imuIdx).at(ImuSensorStates::TA).id;
    std::shared_ptr<ceres::ShapeMatrixParamBlock> taParamBlockPtr =std::static_pointer_cast<ceres::ShapeMatrixParamBlock>(
                mapPtr_->parameterBlockPtr(TAId));
    sm = taParamBlockPtr->estimate();
    mDebug<<" "<< sm.transpose().format(SpaceInitFmt);

    //update camera sensor states
    const int camIdx =0;
    uint64_t extrinsicId = stateInQuestion.sensors.at(SensorStates::Camera).at(camIdx).at(CameraSensorStates::T_SCi).id;
    std::shared_ptr<ceres::PoseParameterBlock> extrinsicParamBlockPtr =std::static_pointer_cast<ceres::PoseParameterBlock>(
                mapPtr_->parameterBlockPtr(extrinsicId));
    kinematics::Transformation T_SC0 = extrinsicParamBlockPtr->estimate();
    mDebug<<" "<< T_SC0.inverse().r().transpose().format(SpaceInitFmt);

    uint64_t intrinsicId = stateInQuestion.sensors.at(SensorStates::Camera).at(camIdx).at(CameraSensorStates::Intrinsic).id;
    std::shared_ptr<ceres::CameraIntrinsicParamBlock> intrinsicParamBlockPtr =std::static_pointer_cast<ceres::CameraIntrinsicParamBlock>(
                mapPtr_->parameterBlockPtr(intrinsicId));
    Eigen::Matrix<double,4,1> cameraIntrinsics = intrinsicParamBlockPtr->estimate();
    mDebug<<" "<< cameraIntrinsics.transpose().format(SpaceInitFmt);

    const int nDistortionCoeffDim = okvis::cameras::RadialTangentialDistortion::NumDistortionIntrinsics;
    uint64_t distortionId = stateInQuestion.sensors.at(SensorStates::Camera).at(camIdx).at(CameraSensorStates::Distortion).id;
    std::shared_ptr<ceres::CameraDistortionParamBlock> distortionParamBlockPtr =std::static_pointer_cast<ceres::CameraDistortionParamBlock>(
                mapPtr_->parameterBlockPtr(distortionId));
    Eigen::Matrix<double,nDistortionCoeffDim, 1> cameraDistortion = distortionParamBlockPtr->estimate();
    mDebug<<" "<< cameraDistortion.transpose().format(SpaceInitFmt);

    uint64_t tdId = stateInQuestion.sensors.at(SensorStates::Camera).at(camIdx).at(CameraSensorStates::TD).id;
    std::shared_ptr<ceres::CameraTimeParamBlock> tdParamBlockPtr =std::static_pointer_cast<ceres::CameraTimeParamBlock>(
                mapPtr_->parameterBlockPtr(tdId));
    double td = tdParamBlockPtr->estimate();
    mDebug<<" "<< td;

    uint64_t trId = stateInQuestion.sensors.at(SensorStates::Camera).at(camIdx).at(CameraSensorStates::TR).id;
    std::shared_ptr<ceres::CameraTimeParamBlock> trParamBlockPtr =std::static_pointer_cast<ceres::CameraTimeParamBlock>(
                mapPtr_->parameterBlockPtr(trId));
    double tr = trParamBlockPtr->estimate();
    mDebug<<" "<< tr;

    //stds
    const int stateDim = 42 + 3 +4 + 4 +2;
    Eigen::Matrix<double, stateDim, 1 > variances = covariance_.topLeftCorner<stateDim, stateDim>().diagonal();

    mDebug <<" "<< variances.cwiseSqrt().transpose().format(SpaceInitFmt)<< std::endl;
    return true;
}

// Get frame id in source and whether the state is a keyframe
bool MSCKF2::getFrameId(uint64_t poseId, int & frameIdInSource, bool & isKF) const
{
    frameIdInSource = multiFramePtrMap_.at(poseId)->idInSource;
    isKF= statesMap_.at(poseId).isKeyframe;
    return true;
}

// return number of observations for a landmark in the landmark map
size_t MSCKF2::numObservations(uint64_t landmarkId) {
    PointMap::const_iterator it = landmarksMap_.find(landmarkId);
    if(it != landmarksMap_.end())
        return it->second.observations.size();
    else
        return 0;
}

void MSCKF2::printTrackLengthHistogram(std::ostream& mDebug)
{
    mDebug<<std::endl<<"track length histogram in one test with bins 0,1,2..."<< std::endl;
    size_t bin= 0;
    for(auto it = mTrackLengthAccumulator.begin(); it!= mTrackLengthAccumulator.end(); ++it, ++bin)
        mDebug<<bin<<" "<< *it<< std::endl;

}

uint64_t MSCKF2::getCameraCalibrationEstimate(Eigen::Matrix<double,10,1>& vfckptdr){

    const int camIdx =0;
    const uint64_t poseId =statesMap_.rbegin()->first;
    Eigen::Matrix<double, 4/*cameras::PinholeCamera::NumProjectionIntrinsics*/, 1> intrinsic;
    getSensorStateEstimateAs<ceres::CameraIntrinsicParamBlock>(
                poseId, camIdx, SensorStates::Camera, CameraSensorStates::Intrinsic,intrinsic);
    Eigen::Matrix<double,  cameras::RadialTangentialDistortion::NumDistortionIntrinsics, 1> distortionCoeffs;
    getSensorStateEstimateAs<ceres::CameraDistortionParamBlock>(
                poseId, camIdx, SensorStates::Camera, CameraSensorStates::Distortion, distortionCoeffs);

    vfckptdr.head<4>()= intrinsic;
    vfckptdr.segment<cameras::RadialTangentialDistortion::NumDistortionIntrinsics>(4) = distortionCoeffs;
    double tdEstimate(0), trEstimate(0);
    getSensorStateEstimateAs<ceres::CameraTimeParamBlock>(
                poseId, camIdx, SensorStates::Camera, CameraSensorStates::TD, tdEstimate);
    getSensorStateEstimateAs<ceres::CameraTimeParamBlock>(
                poseId, camIdx, SensorStates::Camera, CameraSensorStates::TR, trEstimate);
    vfckptdr.tail<2>() = Eigen::Vector2d(tdEstimate, trEstimate);
    return poseId;
}

uint64_t MSCKF2::getTgTsTaEstimate(Eigen::Matrix<double,27,1>& vTGTSTA){
    const uint64_t poseId =statesMap_.rbegin()->first;
    Eigen::Matrix<double, 9, 1> vSM;
    getSensorStateEstimateAs<ceres::ShapeMatrixParamBlock>(
                poseId, 0, SensorStates::Imu, ImuSensorStates::TG, vSM);
    vTGTSTA.head<9>() = vSM;
    getSensorStateEstimateAs<ceres::ShapeMatrixParamBlock>(
                poseId, 0, SensorStates::Imu, ImuSensorStates::TS, vSM);
    vTGTSTA.segment<9>(9) = vSM;
    getSensorStateEstimateAs<ceres::ShapeMatrixParamBlock>(
                poseId, 0, SensorStates::Imu, ImuSensorStates::TA, vSM);
    vTGTSTA.tail<9>() = vSM;
    return poseId;
}

void MSCKF2::getVariance(Eigen::Matrix<double, 55, 1 >& variances)
{
    variances = covariance_.topLeftCorner<55, 55>().diagonal();
}

>>>>>>> 9896b7ef
}  // namespace okvis<|MERGE_RESOLUTION|>--- conflicted
+++ resolved
@@ -28,11 +28,6 @@
 
 /// \brief okvis Main namespace of this package.
 namespace okvis {
-<<<<<<< HEAD
-=======
-#define USE_MAHALANOBIS //use malalanobis gating test in optimize or a simple projection distance threshold in computing jacobians
-// undef USE_MAHALANOBIS in simulation as it may prune many valid correspondences, otherwise define it
->>>>>>> 9896b7ef
 const double maxProjTolerance = 7; // maximum tolerable discrepancy between predicted and measured point coordinates in image in pixel
 
 #undef USE_AIDP//use anchored inverse depth parameterization for a feature point
@@ -2267,174 +2262,4 @@
 }
 #endif
 
-<<<<<<< HEAD
-=======
-okvis::Time MSCKF2::firstStateTimestamp()
-{
-    return statesMap_.begin()->second.timestamp;
-}
-
-// print states and their std
-// std::string debugFile; // to store the states and stds
-bool MSCKF2::print(const std::string debugFile)
-{
-    static std::ofstream mDebug;  // the stream corresponding to the debugFile
-    if(!mDebug.is_open())
-    {
-        mDebug.open (debugFile, std::ofstream::out);
-        mDebug << "%state timestamp, frameIdInSource, T_WS(xyz, xyzw), v_WS, bg, ba, Tg, Ts, Ta, "
-                  "p_CB, fx, fy, cx, cy, k1, k2, p1, p2, td, tr, and their stds"<< std::endl;
-    }
-    return print(mDebug);
-}
-
-bool MSCKF2::print(std::ostream& mDebug){
-    uint64_t poseId = statesMap_.rbegin()->first;
-    std::shared_ptr<ceres::PoseParameterBlock> poseParamBlockPtr =std::static_pointer_cast<ceres::PoseParameterBlock>(
-                mapPtr_->parameterBlockPtr(poseId));
-    kinematics::Transformation T_WS = poseParamBlockPtr->estimate();
-    okvis::Time currentTime = statesMap_.rbegin()->second.timestamp;
-    assert(multiFramePtrMap_.rbegin()->first == poseId);
-
-    Eigen::IOFormat SpaceInitFmt(Eigen::StreamPrecision, Eigen::DontAlignCols, " ", " ", "", "", "", "");
-
-    mDebug<<currentTime << " "<<multiFramePtrMap_.rbegin()->second->idInSource
-         <<" "<< std::setfill(' ')<< T_WS.parameters().transpose().format(SpaceInitFmt);
-    // update imu sensor states
-    const int imuIdx =0;
-    const States stateInQuestion = statesMap_.rbegin()->second;
-    uint64_t SBId= stateInQuestion.sensors.at(SensorStates::Imu).at(imuIdx).at(ImuSensorStates::SpeedAndBias).id;
-    std::shared_ptr<ceres::SpeedAndBiasParameterBlock> sbParamBlockPtr =std::static_pointer_cast<ceres::SpeedAndBiasParameterBlock>(
-                mapPtr_->parameterBlockPtr(SBId));
-    SpeedAndBiases sb = sbParamBlockPtr->estimate();
-    mDebug<<" "<< sb.transpose().format(SpaceInitFmt);
-
-    uint64_t TGId= stateInQuestion.sensors.at(SensorStates::Imu).at(imuIdx).at(ImuSensorStates::TG).id;
-    std::shared_ptr<ceres::ShapeMatrixParamBlock> tgParamBlockPtr =std::static_pointer_cast<ceres::ShapeMatrixParamBlock>(
-                mapPtr_->parameterBlockPtr(TGId));
-    Eigen::Matrix<double, 9 ,1> sm = tgParamBlockPtr->estimate();
-    mDebug<<" "<< sm.transpose().format(SpaceInitFmt);
-
-    uint64_t TSId= stateInQuestion.sensors.at(SensorStates::Imu).at(imuIdx).at(ImuSensorStates::TS).id;
-    std::shared_ptr<ceres::ShapeMatrixParamBlock> tsParamBlockPtr =std::static_pointer_cast<ceres::ShapeMatrixParamBlock>(
-                mapPtr_->parameterBlockPtr(TSId));
-    sm = tsParamBlockPtr->estimate();
-    mDebug<<" "<< sm.transpose().format(SpaceInitFmt);
-
-    uint64_t TAId= stateInQuestion.sensors.at(SensorStates::Imu).at(imuIdx).at(ImuSensorStates::TA).id;
-    std::shared_ptr<ceres::ShapeMatrixParamBlock> taParamBlockPtr =std::static_pointer_cast<ceres::ShapeMatrixParamBlock>(
-                mapPtr_->parameterBlockPtr(TAId));
-    sm = taParamBlockPtr->estimate();
-    mDebug<<" "<< sm.transpose().format(SpaceInitFmt);
-
-    //update camera sensor states
-    const int camIdx =0;
-    uint64_t extrinsicId = stateInQuestion.sensors.at(SensorStates::Camera).at(camIdx).at(CameraSensorStates::T_SCi).id;
-    std::shared_ptr<ceres::PoseParameterBlock> extrinsicParamBlockPtr =std::static_pointer_cast<ceres::PoseParameterBlock>(
-                mapPtr_->parameterBlockPtr(extrinsicId));
-    kinematics::Transformation T_SC0 = extrinsicParamBlockPtr->estimate();
-    mDebug<<" "<< T_SC0.inverse().r().transpose().format(SpaceInitFmt);
-
-    uint64_t intrinsicId = stateInQuestion.sensors.at(SensorStates::Camera).at(camIdx).at(CameraSensorStates::Intrinsic).id;
-    std::shared_ptr<ceres::CameraIntrinsicParamBlock> intrinsicParamBlockPtr =std::static_pointer_cast<ceres::CameraIntrinsicParamBlock>(
-                mapPtr_->parameterBlockPtr(intrinsicId));
-    Eigen::Matrix<double,4,1> cameraIntrinsics = intrinsicParamBlockPtr->estimate();
-    mDebug<<" "<< cameraIntrinsics.transpose().format(SpaceInitFmt);
-
-    const int nDistortionCoeffDim = okvis::cameras::RadialTangentialDistortion::NumDistortionIntrinsics;
-    uint64_t distortionId = stateInQuestion.sensors.at(SensorStates::Camera).at(camIdx).at(CameraSensorStates::Distortion).id;
-    std::shared_ptr<ceres::CameraDistortionParamBlock> distortionParamBlockPtr =std::static_pointer_cast<ceres::CameraDistortionParamBlock>(
-                mapPtr_->parameterBlockPtr(distortionId));
-    Eigen::Matrix<double,nDistortionCoeffDim, 1> cameraDistortion = distortionParamBlockPtr->estimate();
-    mDebug<<" "<< cameraDistortion.transpose().format(SpaceInitFmt);
-
-    uint64_t tdId = stateInQuestion.sensors.at(SensorStates::Camera).at(camIdx).at(CameraSensorStates::TD).id;
-    std::shared_ptr<ceres::CameraTimeParamBlock> tdParamBlockPtr =std::static_pointer_cast<ceres::CameraTimeParamBlock>(
-                mapPtr_->parameterBlockPtr(tdId));
-    double td = tdParamBlockPtr->estimate();
-    mDebug<<" "<< td;
-
-    uint64_t trId = stateInQuestion.sensors.at(SensorStates::Camera).at(camIdx).at(CameraSensorStates::TR).id;
-    std::shared_ptr<ceres::CameraTimeParamBlock> trParamBlockPtr =std::static_pointer_cast<ceres::CameraTimeParamBlock>(
-                mapPtr_->parameterBlockPtr(trId));
-    double tr = trParamBlockPtr->estimate();
-    mDebug<<" "<< tr;
-
-    //stds
-    const int stateDim = 42 + 3 +4 + 4 +2;
-    Eigen::Matrix<double, stateDim, 1 > variances = covariance_.topLeftCorner<stateDim, stateDim>().diagonal();
-
-    mDebug <<" "<< variances.cwiseSqrt().transpose().format(SpaceInitFmt)<< std::endl;
-    return true;
-}
-
-// Get frame id in source and whether the state is a keyframe
-bool MSCKF2::getFrameId(uint64_t poseId, int & frameIdInSource, bool & isKF) const
-{
-    frameIdInSource = multiFramePtrMap_.at(poseId)->idInSource;
-    isKF= statesMap_.at(poseId).isKeyframe;
-    return true;
-}
-
-// return number of observations for a landmark in the landmark map
-size_t MSCKF2::numObservations(uint64_t landmarkId) {
-    PointMap::const_iterator it = landmarksMap_.find(landmarkId);
-    if(it != landmarksMap_.end())
-        return it->second.observations.size();
-    else
-        return 0;
-}
-
-void MSCKF2::printTrackLengthHistogram(std::ostream& mDebug)
-{
-    mDebug<<std::endl<<"track length histogram in one test with bins 0,1,2..."<< std::endl;
-    size_t bin= 0;
-    for(auto it = mTrackLengthAccumulator.begin(); it!= mTrackLengthAccumulator.end(); ++it, ++bin)
-        mDebug<<bin<<" "<< *it<< std::endl;
-
-}
-
-uint64_t MSCKF2::getCameraCalibrationEstimate(Eigen::Matrix<double,10,1>& vfckptdr){
-
-    const int camIdx =0;
-    const uint64_t poseId =statesMap_.rbegin()->first;
-    Eigen::Matrix<double, 4/*cameras::PinholeCamera::NumProjectionIntrinsics*/, 1> intrinsic;
-    getSensorStateEstimateAs<ceres::CameraIntrinsicParamBlock>(
-                poseId, camIdx, SensorStates::Camera, CameraSensorStates::Intrinsic,intrinsic);
-    Eigen::Matrix<double,  cameras::RadialTangentialDistortion::NumDistortionIntrinsics, 1> distortionCoeffs;
-    getSensorStateEstimateAs<ceres::CameraDistortionParamBlock>(
-                poseId, camIdx, SensorStates::Camera, CameraSensorStates::Distortion, distortionCoeffs);
-
-    vfckptdr.head<4>()= intrinsic;
-    vfckptdr.segment<cameras::RadialTangentialDistortion::NumDistortionIntrinsics>(4) = distortionCoeffs;
-    double tdEstimate(0), trEstimate(0);
-    getSensorStateEstimateAs<ceres::CameraTimeParamBlock>(
-                poseId, camIdx, SensorStates::Camera, CameraSensorStates::TD, tdEstimate);
-    getSensorStateEstimateAs<ceres::CameraTimeParamBlock>(
-                poseId, camIdx, SensorStates::Camera, CameraSensorStates::TR, trEstimate);
-    vfckptdr.tail<2>() = Eigen::Vector2d(tdEstimate, trEstimate);
-    return poseId;
-}
-
-uint64_t MSCKF2::getTgTsTaEstimate(Eigen::Matrix<double,27,1>& vTGTSTA){
-    const uint64_t poseId =statesMap_.rbegin()->first;
-    Eigen::Matrix<double, 9, 1> vSM;
-    getSensorStateEstimateAs<ceres::ShapeMatrixParamBlock>(
-                poseId, 0, SensorStates::Imu, ImuSensorStates::TG, vSM);
-    vTGTSTA.head<9>() = vSM;
-    getSensorStateEstimateAs<ceres::ShapeMatrixParamBlock>(
-                poseId, 0, SensorStates::Imu, ImuSensorStates::TS, vSM);
-    vTGTSTA.segment<9>(9) = vSM;
-    getSensorStateEstimateAs<ceres::ShapeMatrixParamBlock>(
-                poseId, 0, SensorStates::Imu, ImuSensorStates::TA, vSM);
-    vTGTSTA.tail<9>() = vSM;
-    return poseId;
-}
-
-void MSCKF2::getVariance(Eigen::Matrix<double, 55, 1 >& variances)
-{
-    variances = covariance_.topLeftCorner<55, 55>().diagonal();
-}
-
->>>>>>> 9896b7ef
 }  // namespace okvis